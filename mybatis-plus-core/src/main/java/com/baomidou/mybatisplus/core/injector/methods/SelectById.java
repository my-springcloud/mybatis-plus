--- conflicted
+++ resolved
@@ -33,13 +33,6 @@
     @Override
     public MappedStatement injectMappedStatement(Class<?> mapperClass, Class<?> modelClass, TableInfo tableInfo) {
         SqlMethod sqlMethod = SqlMethod.LOGIC_SELECT_BY_ID;
-<<<<<<< HEAD
-        SqlSource sqlSource = new RawSqlSource(configuration, String.format(sqlMethod.getSql(),
-            sqlSelectColumns(tableInfo, false),
-            tableInfo.getTableName(), tableInfo.getKeyColumn(), tableInfo.getKeyProperty(),
-            tableInfo.getLogicDeleteSql(true, true)), Object.class);
-        return this.addSelectMappedStatementForTable(mapperClass, getMethod(sqlMethod), sqlSource, tableInfo);
-=======
         SqlSource sqlSource = new RawSqlSource(configuration,
                 String.format(
                         sqlMethod.getSql(),
@@ -52,6 +45,5 @@
                 ),
                 Object.class);
         return this.addSelectMappedStatementForTable(mapperClass, sqlMethod.getMethod(), sqlSource, tableInfo);
->>>>>>> 2d18bc68
     }
 }