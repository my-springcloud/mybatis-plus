--- conflicted
+++ resolved
@@ -15,11 +15,8 @@
  */
 package com.baomidou.mybatisplus.core.conditions.interfaces;
 
-<<<<<<< HEAD
-import java.io.Serializable;
+import static com.baomidou.mybatisplus.core.enums.SqlKeyword.EXISTS;
 
-=======
->>>>>>> e22a2fd4
 /**
  * <p>
  * 查询条件封装
@@ -29,7 +26,7 @@
  * @author hubin miemie HCL
  * @since 2017-05-26
  */
-public interface Join<This> extends Serializable {
+public interface Join<This> {
 
     /**
      * 拼接 AND
