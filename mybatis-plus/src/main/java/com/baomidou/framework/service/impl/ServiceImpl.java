/**
 * Copyright (c) 2011-2016, hubin (jobob@qq.com).
 * <p>
 * Licensed under the Apache License, Version 2.0 (the "License"); you may not
 * use this file except in compliance with the License. You may obtain a copy of
 * the License at
 * <p>
 * http://www.apache.org/licenses/LICENSE-2.0
 * <p>
 * Unless required by applicable law or agreed to in writing, software
 * distributed under the License is distributed on an "AS IS" BASIS, WITHOUT
 * WARRANTIES OR CONDITIONS OF ANY KIND, either express or implied. See the
 * License for the specific language governing permissions and limitations under
 * the License.
 */
package com.baomidou.framework.service.impl;

import com.baomidou.framework.service.IService;
import com.baomidou.mybatisplus.annotations.IdType;
import com.baomidou.mybatisplus.exceptions.MybatisPlusException;
import com.baomidou.mybatisplus.mapper.BaseMapper;
import com.baomidou.mybatisplus.mapper.EntityWrapper;
import com.baomidou.mybatisplus.plugins.Page;
import com.baomidou.mybatisplus.toolkit.CollectionUtil;
import com.baomidou.mybatisplus.toolkit.ReflectionKit;
import com.baomidou.mybatisplus.toolkit.TableInfo;
import com.baomidou.mybatisplus.toolkit.TableInfoHelper;
import org.apache.ibatis.session.ExecutorType;
import org.apache.ibatis.session.SqlSession;
import org.springframework.beans.factory.annotation.Autowired;

import java.io.Serializable;
import java.util.List;
import java.util.Map;
import java.util.logging.Logger;

/**
 * <p>
 * IService 实现类（ 泛型：M 是 mapper 对象，T 是实体 ， PK 是主键泛型 ）
 * </p>
 *
 * @author hubin
 * @Date 2016-04-20
 */
<<<<<<< HEAD
public class ServiceImpl<M extends BaseMapper<T>, T> implements IService<T> {
=======
public class ServiceImpl<M extends BaseMapper<T, PK>, T, PK extends Serializable> implements IService<T, PK> {
>>>>>>> 968c8f13

	protected static final Logger logger = Logger.getLogger("ServiceImpl");

	@Autowired
	protected M baseMapper;

	/**
	 * 判断数据库操作是否成功
	 *
	 * @param result
	 *            数据库操作返回影响条数
	 * @return boolean
	 */
	protected boolean retBool(int result) {
		return result >= 1;
	}

	/**
	 * <p>
	 * TableId 注解存在更新记录，否插入一条记录
	 * </p>
	 *
	 * @param entity
	 *            实体对象
	 * @param isSelective
	 *            true 选择字段 false 不选择字段
	 * @return boolean
	 */
	public boolean insertOrUpdate(T entity, boolean isSelective) {
		if (null != entity) {
			Class<?> cls = entity.getClass();
			TableInfo tableInfo = TableInfoHelper.getTableInfo(cls);
			if (null != tableInfo) {
				Object idVal = ReflectionKit.getMethodValue(cls, entity, tableInfo.getKeyProperty());
				if (null == idVal || "".equals(idVal)) {
					return isSelective ? insertSelective(entity) : insert(entity);
				} else {
					/* 特殊处理 INPUT 主键策略逻辑 */
					if (IdType.INPUT == tableInfo.getIdType()) {
						T entityValue = selectById((Serializable) idVal);
						if (null != entityValue) {
							return isSelective ? updateSelectiveById(entity) : updateById(entity);
						} else {
							return isSelective ? insertSelective(entity) : insert(entity);
						}
					}
					return isSelective ? updateSelectiveById(entity) : updateById(entity);
				}
			} else {
				throw new MybatisPlusException("Error:  Cannot execute. Could not find @TableId.");
			}
		}
		return false;
	}

	public boolean insertOrUpdate(T entity) {
		return insertOrUpdate(entity, false);
	}

	public boolean insertOrUpdateSelective(T entity) {
		return insertOrUpdate(entity, true);
	}

	public boolean insert(T entity) {
		return retBool(baseMapper.insert(entity));
	}

	public boolean insertSelective(T entity) {
		return retBool(baseMapper.insertSelective(entity));
	}

	public boolean insertBatch(List<T> entityList) {
		if (null == entityList) {
			throw new IllegalArgumentException("entityList must not be empty");
		}
		return retBool(baseMapper.insertBatch(entityList));
	}

	public boolean insertBatchSelective(List<T> entityList, int batchSize) {
		return insertBatch(entityList, batchSize, true);
	}

	public boolean insertBatch(List<T> entityList, int batchSize) {
		return insertBatch(entityList, batchSize, false);
	}

	/**
	 * 批量插入
	 *
	 * @param entityList
	 * @param batchSize
	 * @param isSelective
	 * @return
	 */
	protected boolean insertBatch(List<T> entityList, int batchSize, boolean isSelective) {
		if (null == entityList) {
			throw new IllegalArgumentException("entityList must not be empty");
		}
		TableInfo tableInfo = TableInfoHelper.getTableInfo(currentModleClass());
		if (null == tableInfo) {
			throw new MybatisPlusException("Error: insertBatch Fail, ClassGenricType not found .");
		}
		SqlSession batchSqlSession = tableInfo.getSqlSessionFactory().openSession(ExecutorType.BATCH, false);
		try {
			int size = entityList.size();
			for (int i = 0; i < size; i++) {
				if (isSelective) {
					baseMapper.insertSelective(entityList.get(i));
				} else {
					baseMapper.insert(entityList.get(i));
				}
				if (i % batchSize == 0) {
					batchSqlSession.flushStatements();
				}
			}
			batchSqlSession.flushStatements();
		} catch (Exception e) {
			logger.warning("Warn: Method insertBatch Fail. Cause:" + e);
			return false;
		}
		return true;

	}

	@SuppressWarnings("unchecked")
	protected Class<T> currentModleClass() {
		return ReflectionKit.getSuperClassGenricType(getClass(), 1);
	}

	public boolean insertBatchSelective(List<T> entityList) {
		if (null == entityList) {
			throw new IllegalArgumentException("entityList must not be empty");
		}
		int result = 0;
		for (T t : entityList) {
			result = baseMapper.insertSelective(t);
			if (result <= 0) {
				break;
			}
		}
		return retBool(result);
	}

	public boolean deleteById(Serializable id) {
		return retBool(baseMapper.deleteById(id));
	}

	public boolean deleteByMap(Map<String, Object> columnMap) {
		return retBool(baseMapper.deleteByMap(columnMap));
	}

	public boolean deleteSelective(T entity) {
		return retBool(baseMapper.deleteSelective(entity));
	}

	public boolean deleteBatchIds(List<? extends Serializable> idList) {
		return retBool(baseMapper.deleteBatchIds(idList));
	}

	public boolean updateById(T entity) {
		return retBool(baseMapper.updateById(entity));
	}

	public boolean updateSelectiveById(T entity) {
		return retBool(baseMapper.updateSelectiveById(entity));
	}

	public boolean update(T entity, T whereEntity) {
		return retBool(baseMapper.update(entity, whereEntity));
	}

	public boolean updateSelective(T entity, T whereEntity) {
		return retBool(baseMapper.updateSelective(entity, whereEntity));
	}

	public boolean updateBatchById(List<T> entityList) {
		return retBool(baseMapper.updateBatchById(entityList));
	}

	public T selectById(Serializable id) {
		return baseMapper.selectById(id);
	}

	public List<T> selectBatchIds(List<? extends Serializable> idList) {
		return baseMapper.selectBatchIds(idList);
	}

	public List<T> selectByMap(Map<String, Object> columnMap) {
		return baseMapper.selectByMap(columnMap);
	}

	public T selectOne(T entity) {
		return baseMapper.selectOne(entity);
	}

	public T selectOne(EntityWrapper<T> entityWrapper) {
		List<T> list = baseMapper.selectList(entityWrapper);
		if (CollectionUtil.isNotEmpty(list)) {
			int size = list.size();
			if (size > 1) {
				logger.warning("Warn: selectOne Method There are " + size + " results.");
			}
			return list.get(0);
		}
		return null;
	}

	public int selectCount(T entity) {
		return baseMapper.selectCount(entity);
	}

	public int selectCount(EntityWrapper<T> entityWrapper) {
		return baseMapper.selectCountByEw(entityWrapper);
	}

	public List<T> selectList(EntityWrapper<T> entityWrapper) {
		return baseMapper.selectList(entityWrapper);
	}

	public Page<T> selectPage(Page<T> page, EntityWrapper<T> entityWrapper) {
		if (null != entityWrapper) {
			entityWrapper.orderBy(page.getOrderByField(), page.isAsc());
		}
		page.setRecords(baseMapper.selectPage(page, entityWrapper));
		return page;
	}

}<|MERGE_RESOLUTION|>--- conflicted
+++ resolved
@@ -16,6 +16,8 @@
 package com.baomidou.framework.service.impl;
 
 import com.baomidou.framework.service.IService;
+import com.baomidou.mybatisplus.activerecord.Model;
+import com.baomidou.mybatisplus.activerecord.Table;
 import com.baomidou.mybatisplus.annotations.IdType;
 import com.baomidou.mybatisplus.exceptions.MybatisPlusException;
 import com.baomidou.mybatisplus.mapper.BaseMapper;
@@ -30,6 +32,8 @@
 import org.springframework.beans.factory.annotation.Autowired;
 
 import java.io.Serializable;
+import java.lang.reflect.ParameterizedType;
+import java.lang.reflect.Type;
 import java.util.List;
 import java.util.Map;
 import java.util.logging.Logger;
@@ -42,11 +46,7 @@
  * @author hubin
  * @Date 2016-04-20
  */
-<<<<<<< HEAD
 public class ServiceImpl<M extends BaseMapper<T>, T> implements IService<T> {
-=======
-public class ServiceImpl<M extends BaseMapper<T, PK>, T, PK extends Serializable> implements IService<T, PK> {
->>>>>>> 968c8f13
 
 	protected static final Logger logger = Logger.getLogger("ServiceImpl");
 
@@ -274,4 +274,20 @@
 		return page;
 	}
 
+	/**
+	 * <p>
+	 * ActiveRecord 模型操作 DB
+	 * </p>
+	 */
+	public Table db() {
+		try {
+			Type type = getClass().getGenericSuperclass();
+			// TODO 泛型 0 注意
+			String className = ((ParameterizedType) type).getActualTypeArguments()[0].getTypeName();
+			return Model.db(Class.forName(className));
+		} catch (Exception e) {
+			throw new IllegalStateException("Class is not parametrized with generic type!!! Please use extends <> ");
+		}
+	}
+
 }