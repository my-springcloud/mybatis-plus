/**
 * Copyright (c) 2011-2016, hubin (jobob@qq.com).
 *
 * Licensed under the Apache License, Version 2.0 (the "License"); you may not
 * use this file except in compliance with the License. You may obtain a copy of
 * the License at
 *
 * http://www.apache.org/licenses/LICENSE-2.0
 *
 * Unless required by applicable law or agreed to in writing, software
 * distributed under the License is distributed on an "AS IS" BASIS, WITHOUT
 * WARRANTIES OR CONDITIONS OF ANY KIND, either express or implied. See the
 * License for the specific language governing permissions and limitations under
 * the License.
 */
package com.baomidou.framework.service;

import com.baomidou.mybatisplus.activerecord.Table;
import com.baomidou.mybatisplus.mapper.EntityWrapper;
import com.baomidou.mybatisplus.plugins.Page;

import java.io.Serializable;
import java.util.List;
import java.util.Map;

import org.springframework.jdbc.datasource.DataSourceTransactionManager;

/**
 * <p>
 * 顶级 Service
 * </p>
 * 
 * @author hubin
 * @Date 2016-04-20
 */
public interface IService<T> {

	/**
	 * <p>
	 * 插入一条记录
	 * </p>
	 * 
	 * @param entity
	 *            实体对象
	 * @return boolean
	 */
	boolean insert(T entity);

	/**
	 * <p>
	 * 插入一条记录（选择字段， null 字段不插入）
	 * </p>
	 * 
	 * @param entity
	 *            实体对象
	 * @return boolean
	 */
	boolean insertSelective(T entity);

	/**
	 * <p>
	 * 插入（批量），该方法不适合 Oracle
	 * </p>
	 * 
	 * @param entityList
	 *            实体对象列表
	 * @return boolean
	 */
	boolean insertBatch(List<T> entityList);

	/**
	 * <p>
<<<<<<< HEAD
	 * 插入（批量）（ batchSize 批次提交）
	 * </p>
	 * 
	 * @param txManager
	 *            数据源事务管理器
	 * @param entityList
	 *            实体对象列表
	 * @param batchSize
	 *            批次数量
	 * @return boolean 
	 * <bean id="sqlSession" class="org.mybatis.spring.SqlSessionTemplate" >
	 *     <constructor-arg index="0" ref="sqlSessionFactory"/>
	 *     <constructor-arg index="1" value="BATCH"/>
	 * </bean>
	 */
	boolean insertBatch(DataSourceTransactionManager txManager, List<T> entityList, int batchSize);
=======
	 * 插入（批量）（选择字段， null 字段不插入）
	 * </p>
	 * 
	 * @param entityList
	 *            实体对象列表
	 * @param batchSize
	 *
	 * @return boolean
	 */
	boolean insertBatchSelective(List<T> entityList, int batchSize);

	/**
	 * <p>
	 * 插入（批量）
	 * </p>
	 *
	 * @param entityList
	 *            实体对象列表
	 * @param entityList
	 *
	 * @return boolean
	 */
	boolean insertBatch(List<T> entityList, int batchSize);
>>>>>>> b4549d6f

	/**
	 * <p>
	 * 插入（批量）（选择字段， null 字段不插入）
	 * </p>
<<<<<<< HEAD
	 * 
=======
	 *
>>>>>>> b4549d6f
	 * @param entityList
	 *            实体对象列表
	 * @return boolean
	 */
	boolean insertBatchSelective(List<T> entityList);

	/**
	 * <p>
	 * 根据 ID 删除
	 * </p>
	 * 
	 * @param id
	 *            主键ID
	 * @return boolean
	 */
	boolean deleteById(Serializable id);

	/**
	 * <p>
	 * 根据 columnMap 条件，删除记录
	 * </p>
	 * 
	 * @param columnMap
	 *            表字段 map 对象
	 * @return boolean
	 */
	boolean deleteByMap(Map<String, Object> columnMap);

	/**
	 * <p>
	 * 根据 entity 条件，删除记录
	 * </p>
	 * 
	 * @param entity
	 *            实体对象
	 * @return boolean
	 */
	boolean deleteSelective(T entity);

	/**
	 * <p>
	 * 删除（根据ID 批量删除）
	 * </p>
	 * 
	 * @param idList
	 *            主键ID列表
	 * @return boolean
	 */
	boolean deleteBatchIds(List<? extends Serializable> idList);

	/**
	 * <p>
	 * 根据 ID 修改
	 * </p>
	 * 
	 * @param entity
	 *            实体对象
	 * @return boolean
	 */
	boolean updateById(T entity);

	/**
	 * <p>
	 * 根据 ID 选择修改
	 * </p>
	 * 
	 * @param entity
	 *            实体对象
	 * @return boolean
	 */
	boolean updateSelectiveById(T entity);

	/**
	 * <p>
	 * 根据 whereEntity 条件，更新记录
	 * </p>
	 * 
	 * @param entity
	 *            实体对象
	 * @param whereEntity
	 *            实体查询条件（可以为 null）
	 * @return boolean
	 */
	boolean update(T entity, T whereEntity);

	/**
	 * <p>
	 * 根据 whereEntity 条件，选择更新记录
	 * </p>
	 * 
	 * @param entity
	 *            实体对象
	 * @param whereEntity
	 *            实体查询条件（可以为 null）
	 * @return boolean
	 */
	boolean updateSelective(T entity, T whereEntity);

	/**
	 * <p>
	 * 根据ID 批量更新
	 * </p>
	 * 
	 * @param entityList
	 *            实体对象列表
	 * @return boolean
	 */
	boolean updateBatchById(List<T> entityList);

	/**
	 * <p>
	 * TableId 注解存在更新记录，否插入一条记录
	 * </p>
	 *
	 * @param entity
	 *            实体对象
	 * @return boolean
	 */
	boolean insertOrUpdate(T entity);

	/**
	 * <p>
	 * TableId 注解存在更新记录，否插入一条记录 （选择字段， null 字段不插入）
	 * </p>
	 *
	 * @param entity
	 *            实体对象
	 * @return boolean
	 */
	boolean insertOrUpdateSelective(T entity);

	/**
	 * <p>
	 * 根据 ID 查询
	 * </p>
	 * 
	 * @param id
	 *            主键ID
	 * @return T
	 */
	T selectById(Serializable id);

	/**
	 * <p>
	 * 查询（根据ID 批量查询）
	 * </p>
	 * 
	 * @param idList
	 *            主键ID列表
	 * @return List<T>
	 */
	List<T> selectBatchIds(List<? extends Serializable> idList);

	/**
	 * <p>
	 * 查询（根据 columnMap 条件）
	 * </p>
	 * 
	 * @param columnMap
	 *            表字段 map 对象
	 * @return List<T>
	 */
	List<T> selectByMap(Map<String, Object> columnMap);

	/**
	 * <p>
	 * 根据 entity 条件，查询一条记录
	 * </p>
	 * 
	 * @param entity
	 *            实体对象
	 * @return T
	 */
	T selectOne(T entity);

	/**
	 * <p>
	 * 根据 EntityWrapper，查询一条记录
	 * </p>
	 *
	 * @param entityWrapper
	 *            实体对象
	 * @return T
	 */
	T selectOne(EntityWrapper<T> entityWrapper);

	/**
	 * <p>
	 * 根据 entity 条件，查询总记录数
	 * </p>
	 * 
	 * @param entity
	 *            实体对象
	 * @return int
	 */
	int selectCount(T entity);

	/**
	 * <p>
	 * 根据 EntityWrapper 条件，查询总记录数
	 * </p>
	 *
	 * @param entityWrapper
	 *            实体对象
	 * @return int
	 */
	int selectCount(EntityWrapper<T> entityWrapper);

	/**
	 * <p>
	 * 查询列表
	 * </p>
	 *
	 * @param entityWrapper
	 *            实体包装类 {@link EntityWrapper}
	 * @return
	 */
	List<T> selectList(EntityWrapper<T> entityWrapper);

	/**
	 * <p>
	 * 翻页查询
	 * </p>
	 * 
	 * @param page
	 *            翻页对象
	 * @param entityWrapper
	 *            实体包装类 {@link EntityWrapper}
	 * @return
	 */
	Page<T> selectPage(Page<T> page, EntityWrapper<T> entityWrapper);

	/**
	 * <p>
	 * ActiveRecord 模型操作 DB
	 * </p>
	 */
	Table db();
}<|MERGE_RESOLUTION|>--- conflicted
+++ resolved
@@ -15,21 +15,18 @@
  */
 package com.baomidou.framework.service;
 
-import com.baomidou.mybatisplus.activerecord.Table;
 import com.baomidou.mybatisplus.mapper.EntityWrapper;
 import com.baomidou.mybatisplus.plugins.Page;
 
 import java.io.Serializable;
 import java.util.List;
 import java.util.Map;
-
-import org.springframework.jdbc.datasource.DataSourceTransactionManager;
 
 /**
  * <p>
  * 顶级 Service
  * </p>
- * 
+ *
  * @author hubin
  * @Date 2016-04-20
  */
@@ -39,7 +36,7 @@
 	 * <p>
 	 * 插入一条记录
 	 * </p>
-	 * 
+	 *
 	 * @param entity
 	 *            实体对象
 	 * @return boolean
@@ -50,7 +47,7 @@
 	 * <p>
 	 * 插入一条记录（选择字段， null 字段不插入）
 	 * </p>
-	 * 
+	 *
 	 * @param entity
 	 *            实体对象
 	 * @return boolean
@@ -61,7 +58,7 @@
 	 * <p>
 	 * 插入（批量），该方法不适合 Oracle
 	 * </p>
-	 * 
+	 *
 	 * @param entityList
 	 *            实体对象列表
 	 * @return boolean
@@ -70,58 +67,35 @@
 
 	/**
 	 * <p>
-<<<<<<< HEAD
-	 * 插入（批量）（ batchSize 批次提交）
-	 * </p>
-	 * 
-	 * @param txManager
-	 *            数据源事务管理器
+	 * 插入（批量）（选择字段， null 字段不插入）
+	 * </p>
+	 *
 	 * @param entityList
 	 *            实体对象列表
 	 * @param batchSize
-	 *            批次数量
-	 * @return boolean 
-	 * <bean id="sqlSession" class="org.mybatis.spring.SqlSessionTemplate" >
-	 *     <constructor-arg index="0" ref="sqlSessionFactory"/>
-	 *     <constructor-arg index="1" value="BATCH"/>
-	 * </bean>
-	 */
-	boolean insertBatch(DataSourceTransactionManager txManager, List<T> entityList, int batchSize);
-=======
+	 *
+	 * @return boolean
+	 */
+	boolean insertBatchSelective(List<T> entityList, int batchSize);
+
+	/**
+	 * <p>
+	 * 插入（批量）
+	 * </p>
+	 *
+	 * @param entityList
+	 *            实体对象列表
+	 * @param entityList
+	 *
+	 * @return boolean
+	 */
+	boolean insertBatch(List<T> entityList, int batchSize);
+
+	/**
+	 * <p>
 	 * 插入（批量）（选择字段， null 字段不插入）
 	 * </p>
-	 * 
-	 * @param entityList
-	 *            实体对象列表
-	 * @param batchSize
-	 *
-	 * @return boolean
-	 */
-	boolean insertBatchSelective(List<T> entityList, int batchSize);
-
-	/**
-	 * <p>
-	 * 插入（批量）
-	 * </p>
-	 *
-	 * @param entityList
-	 *            实体对象列表
-	 * @param entityList
-	 *
-	 * @return boolean
-	 */
-	boolean insertBatch(List<T> entityList, int batchSize);
->>>>>>> b4549d6f
-
-	/**
-	 * <p>
-	 * 插入（批量）（选择字段， null 字段不插入）
-	 * </p>
-<<<<<<< HEAD
-	 * 
-=======
-	 *
->>>>>>> b4549d6f
+	 *
 	 * @param entityList
 	 *            实体对象列表
 	 * @return boolean
@@ -132,7 +106,7 @@
 	 * <p>
 	 * 根据 ID 删除
 	 * </p>
-	 * 
+	 *
 	 * @param id
 	 *            主键ID
 	 * @return boolean
@@ -143,7 +117,7 @@
 	 * <p>
 	 * 根据 columnMap 条件，删除记录
 	 * </p>
-	 * 
+	 *
 	 * @param columnMap
 	 *            表字段 map 对象
 	 * @return boolean
@@ -154,7 +128,7 @@
 	 * <p>
 	 * 根据 entity 条件，删除记录
 	 * </p>
-	 * 
+	 *
 	 * @param entity
 	 *            实体对象
 	 * @return boolean
@@ -165,7 +139,7 @@
 	 * <p>
 	 * 删除（根据ID 批量删除）
 	 * </p>
-	 * 
+	 *
 	 * @param idList
 	 *            主键ID列表
 	 * @return boolean
@@ -176,7 +150,7 @@
 	 * <p>
 	 * 根据 ID 修改
 	 * </p>
-	 * 
+	 *
 	 * @param entity
 	 *            实体对象
 	 * @return boolean
@@ -187,7 +161,7 @@
 	 * <p>
 	 * 根据 ID 选择修改
 	 * </p>
-	 * 
+	 *
 	 * @param entity
 	 *            实体对象
 	 * @return boolean
@@ -198,7 +172,7 @@
 	 * <p>
 	 * 根据 whereEntity 条件，更新记录
 	 * </p>
-	 * 
+	 *
 	 * @param entity
 	 *            实体对象
 	 * @param whereEntity
@@ -211,7 +185,7 @@
 	 * <p>
 	 * 根据 whereEntity 条件，选择更新记录
 	 * </p>
-	 * 
+	 *
 	 * @param entity
 	 *            实体对象
 	 * @param whereEntity
@@ -224,7 +198,7 @@
 	 * <p>
 	 * 根据ID 批量更新
 	 * </p>
-	 * 
+	 *
 	 * @param entityList
 	 *            实体对象列表
 	 * @return boolean
@@ -257,7 +231,7 @@
 	 * <p>
 	 * 根据 ID 查询
 	 * </p>
-	 * 
+	 *
 	 * @param id
 	 *            主键ID
 	 * @return T
@@ -268,7 +242,7 @@
 	 * <p>
 	 * 查询（根据ID 批量查询）
 	 * </p>
-	 * 
+	 *
 	 * @param idList
 	 *            主键ID列表
 	 * @return List<T>
@@ -279,7 +253,7 @@
 	 * <p>
 	 * 查询（根据 columnMap 条件）
 	 * </p>
-	 * 
+	 *
 	 * @param columnMap
 	 *            表字段 map 对象
 	 * @return List<T>
@@ -290,7 +264,7 @@
 	 * <p>
 	 * 根据 entity 条件，查询一条记录
 	 * </p>
-	 * 
+	 *
 	 * @param entity
 	 *            实体对象
 	 * @return T
@@ -312,7 +286,7 @@
 	 * <p>
 	 * 根据 entity 条件，查询总记录数
 	 * </p>
-	 * 
+	 *
 	 * @param entity
 	 *            实体对象
 	 * @return int
@@ -345,7 +319,7 @@
 	 * <p>
 	 * 翻页查询
 	 * </p>
-	 * 
+	 *
 	 * @param page
 	 *            翻页对象
 	 * @param entityWrapper
@@ -354,10 +328,4 @@
 	 */
 	Page<T> selectPage(Page<T> page, EntityWrapper<T> entityWrapper);
 
-	/**
-	 * <p>
-	 * ActiveRecord 模型操作 DB
-	 * </p>
-	 */
-	Table db();
 }