--- conflicted
+++ resolved
@@ -16,12 +16,16 @@
 package com.baomidou.mybatisplus.generator.config.builder;
 
 import java.io.File;
-import java.math.BigDecimal;
 import java.sql.Connection;
 import java.sql.PreparedStatement;
 import java.sql.ResultSet;
 import java.sql.SQLException;
-import java.util.*;
+import java.util.ArrayList;
+import java.util.HashMap;
+import java.util.HashSet;
+import java.util.List;
+import java.util.Map;
+import java.util.Set;
 
 import com.baomidou.mybatisplus.generator.config.ConstVal;
 import com.baomidou.mybatisplus.generator.config.DataSourceConfig;
@@ -415,11 +419,8 @@
 		ResultSet results = pstate.executeQuery();
 
 		List<TableField> fieldList = new ArrayList<TableField>();
-		TableField field;
-		Set<String> javaType;
 		while (results.next()) {
-			field = new TableField();
-			javaType = new HashSet<String>();
+			TableField field = new TableField();
 			String key = results.getString(querySQL.getFieldKey());
 			// 避免多重主键设置，目前只取第一个找到ID，并放到list中的索引为0的位置
 			boolean isId = StringUtils.isNotEmpty(key) && key.toUpperCase().equals("PRI");
@@ -437,22 +438,8 @@
 				continue;
 			}
 			field.setType(results.getString(querySQL.getFieldType()));
-<<<<<<< HEAD
-			field.setPropertyName(processName(field.getName(), strategy));
-			String propertyType = processFiledType(field.getType());
-			field.setPropertyType(propertyType);
-			if(propertyType!=null){
-				if(propertyType.equals(Date.class.getSimpleName())){
-					javaType.add(Date.class.getName());
-				}else if(propertyType.equals(BigDecimal.class.getSimpleName())){
-					javaType.add(BigDecimal.class.getName());
-				}
-			}
-			field.setJavaType(javaType);
-=======
 			field.setPropertyName(strategyConfig, processName(field.getName(), strategy));
 			field.setColumnType(dataSourceConfig.getTypeConvert().processTypeConvert(field.getType()));
->>>>>>> 0f7d6a4c
 			field.setComment(results.getString(querySQL.getFieldComment()));
 			fieldList.add(field);
 		}
@@ -496,27 +483,6 @@
 	}
 
 	/**
-<<<<<<< HEAD
-	 * 处理字段类型
-	 *
-	 * @return 转换成JAVA包装类型
-	 */
-	private String processFiledType(String type) {
-		if (QuerySQL.MYSQL == querySQL) {
-			return processMySqlType(type);
-		} else if (QuerySQL.ORACLE == querySQL) {
-			return processOracleType(type);
-		} else if (QuerySQL.SQL_SERVER == querySQL) {
-			return processSQLServerType(type);
-		} else if (QuerySQL.POSTGRE_SQL == querySQL) {
-			return processPostgreSQL(type);
-		}
-		return null;
-	}
-
-	/**
-=======
->>>>>>> 0f7d6a4c
 	 * 处理字段名称
 	 *
 	 * @return 根据策略返回处理后的名称
@@ -548,150 +514,6 @@
 	}
 
 	/**
-<<<<<<< HEAD
-	 * <p>
-	 * Mysql 字段类型转换
-	 * </p>
-	 *
-	 * @param type
-	 *            字段类型
-	 * @return JAVA类型
-	 */
-	private String processMySqlType(String type) {
-		String t = type.toLowerCase();
-		if (t.contains("char") || t.contains("text")) {
-			return "String";
-		} else if (t.contains("bigint")) {
-			return "Long";
-		} else if (t.contains("int")) {
-			return "Integer";
-		} else if (t.contains("date") || t.contains("time") || t.contains("year")) {
-			return "Date";
-		} else if (t.contains("text")) {
-			return "String";
-		} else if (t.contains("bit")) {
-			return "Boolean";
-		} else if (t.contains("decimal")) {
-			return "BigDecimal";
-		} else if (t.contains("blob")) {
-			return "byte[]";
-		} else if (t.contains("float")) {
-			return "Float";
-		} else if (t.contains("double")) {
-			return "Double";
-		} else if (t.contains("json") || t.contains("enum")) {
-			return "String";
-		}
-		return "String";
-	}
-
-	/**
-	 * <p>
-	 * Oracle 字段类型转换
-	 * </p>
-	 *
-	 * @param type
-	 *            字段类型
-	 * @return JAVA类型
-	 */
-	private String processOracleType(String type) {
-		String t = type.toUpperCase();
-		if (t.contains("CHAR")) {
-			return "String";
-		} else if (t.contains("DATE") || t.contains("TIMESTAMP")) {
-			return "Date";
-		} else if (t.contains("NUMBER")) {
-			if (t.matches("NUMBER\\(+\\d{1}+\\)")) {
-				return "Integer";
-			} else if (t.matches("NUMBER\\(+\\d{2}+\\)")) {
-				return "Long";
-			}
-			return "Double";
-		} else if (t.contains("FLOAT")) {
-			return "Float";
-		} else if (t.contains("BLOB")) {
-			return "Object";
-		} else if (t.contains("RAW")) {
-			return "byte[]";
-		}
-		return "String";
-	}
-
-	/**
-	 * <p>
-	 * SQLServer 字段类型转换
-	 * </p>
-	 * 
-	 * @param type
-	 * @return
-	 */
-	private String processSQLServerType(String type) {
-		String t = type.toLowerCase();
-		if (t.contains("char") || t.contains("text") || t.contains("xml")) {
-			return "String";
-		} else if (t.contains("bigint")) {
-			return "Long";
-		} else if (t.contains("int")) {
-			return "Integer";
-		} else if (t.contains("date") || t.contains("time")) {
-			return "Date";
-		} else if (t.contains("text")) {
-			return "String";
-		} else if (t.contains("bit")) {
-			return "Boolean";
-		}else if (t.contains("decimal")||t.contains("numeric")){
-			return "Double";
-		}else if (t.contains("money")) {
-			return "BigDecimal";
-		} else if (t.contains("binary")||t.contains("image")) {
-			return "byte[]";
-		} else if (t.contains("float")||t.contains("real")) {
-			return "Float";
-		}
-		return "String";
-	}
-
-
-	/**
-	 * <p>
-	 * PostgreSQL 字段类型转换
-	 * </p>
-	 *
-	 * @param type
-	 *            字段类型
-	 * @return JAVA类型
-	 */
-	private String processPostgreSQL(String type) {
-		String t = type.toLowerCase();
-		if (t.contains("char") || t.contains("text")) {
-			return "String";
-		} else if (t.contains("bigint")) {
-			return "Long";
-		} else if (t.contains("int")) {
-			return "Integer";
-		} else if (t.contains("date") || t.contains("time") || t.contains("year")) {
-			return "Date";
-		} else if (t.contains("text")) {
-			return "String";
-		} else if (t.contains("bit")) {
-			return "Boolean";
-		} else if (t.contains("decimal")) {
-			return "BigDecimal";
-		} else if (t.contains("blob")) {
-			return "byte[]";
-		} else if (t.contains("float")) {
-			return "Float";
-		} else if (t.contains("double")) {
-			return "Double";
-		} else if (t.contains("json") || t.contains("enum")) {
-			return "String";
-		}
-		return "String";
-	}
-
-	/**
-=======
->>>>>>> 0f7d6a4c
 	 * 获取当前的SQL类型
 	 *
 	 * @return DB类型
