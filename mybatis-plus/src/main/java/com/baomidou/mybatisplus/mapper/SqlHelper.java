--- conflicted
+++ resolved
@@ -166,11 +166,7 @@
         if (null == page) {
             return;
         }
-<<<<<<< HEAD
-        if (null != wrapper && !wrapper.equals(Condition.EMPTY)) {
-=======
         if (isWrapperEmpty(wrapper)) {
->>>>>>> abe2f0ea
             if (page.isOpenSort()) {
                 wrapper.orderBy(page.getOrderByField(), page.isAsc());
             }
