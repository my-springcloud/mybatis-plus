--- conflicted
+++ resolved
@@ -1,933 +1,795 @@
-/**
- * Copyright (c) 2011-2014, hubin (jobob@qq.com).
- *
- * Licensed under the Apache License, Version 2.0 (the "License"); you may not
- * use this file except in compliance with the License. You may obtain a copy of
- * the License at
- *
- * http://www.apache.org/licenses/LICENSE-2.0
- *
- * Unless required by applicable law or agreed to in writing, software
- * distributed under the License is distributed on an "AS IS" BASIS, WITHOUT
- * WARRANTIES OR CONDITIONS OF ANY KIND, either express or implied. See the
- * License for the specific language governing permissions and limitations under
- * the License.
- */
-package com.baomidou.mybatisplus.mapper;
-
-import com.baomidou.mybatisplus.MybatisConfiguration;
-import com.baomidou.mybatisplus.activerecord.DB;
-import com.baomidou.mybatisplus.annotations.FieldStrategy;
-import com.baomidou.mybatisplus.annotations.IdType;
-import com.baomidou.mybatisplus.toolkit.TableFieldInfo;
-import com.baomidou.mybatisplus.toolkit.TableInfo;
-import com.baomidou.mybatisplus.toolkit.TableInfoHelper;
-import org.apache.ibatis.builder.MapperBuilderAssistant;
-import org.apache.ibatis.executor.keygen.Jdbc3KeyGenerator;
-import org.apache.ibatis.executor.keygen.KeyGenerator;
-import org.apache.ibatis.executor.keygen.NoKeyGenerator;
-import org.apache.ibatis.mapping.MappedStatement;
-import org.apache.ibatis.mapping.ResultMap;
-import org.apache.ibatis.mapping.ResultMapping;
-import org.apache.ibatis.mapping.SqlCommandType;
-import org.apache.ibatis.mapping.SqlSource;
-import org.apache.ibatis.mapping.StatementType;
-import org.apache.ibatis.scripting.LanguageDriver;
-import org.apache.ibatis.scripting.defaults.RawSqlSource;
-import org.apache.ibatis.session.Configuration;
-
-import javax.sql.DataSource;
-import java.lang.reflect.ParameterizedType;
-import java.lang.reflect.Type;
-import java.util.ArrayList;
-import java.util.List;
-import java.util.Map;
-import java.util.Set;
-import java.util.logging.Logger;
-
-/**
- * <p>
- * SQL 自动注入器
- * </p>
- * 
- * @author hubin sjy
- * @Date 2016-09-09
- */
-public class AutoSqlInjector implements ISqlInjector {
-	protected static final Logger logger = Logger.getLogger("AutoSqlInjector");
-
-	protected Configuration configuration;
-
-	protected LanguageDriver languageDriver;
-
-	protected MapperBuilderAssistant builderAssistant;
-
-	protected DBType dbType = DBType.MYSQL;
-
-	/**
-	 * CRUD注入后给予标识 注入过后不再注入
-	 *
-	 * @param configuration
-	 * @param builderAssistant
-	 * @param mapperClass
-	 */
-	public void inspectInject(Configuration configuration, MapperBuilderAssistant builderAssistant, Class<?> mapperClass) {
-		String className = mapperClass.toString();
-		Set<String> mapperRegistryCache = MybatisConfiguration.MAPPER_REGISTRY_CACHE;
-		if (!mapperRegistryCache.contains(className)) {
-			inject(configuration, builderAssistant, mapperClass);
-			mapperRegistryCache.add(className);
-		}
-	}
-
-	/**
-	 * 注入单点 crudSql
-	 */
-	public void inject(Configuration configuration, MapperBuilderAssistant builderAssistant, Class<?> mapperClass) {
-		this.configuration = configuration;
-		this.builderAssistant = builderAssistant;
-		this.languageDriver = configuration.getDefaultScriptingLanuageInstance();
-		this.dbType = MybatisConfiguration.DB_TYPE;
-		/*
-<<<<<<< HEAD
-		 * 驼峰设置 PLUS 配置 > 原始配置 
-=======
-		 * 驼峰设置 PLUS 配置 > 原始配置
->>>>>>> b4549d6f
-		 */
-		if (!MybatisConfiguration.DB_COLUMN_UNDERLINE) {
-			MybatisConfiguration.DB_COLUMN_UNDERLINE = configuration.isMapUnderscoreToCamelCase();
-		}
-		Class<?> modelClass = extractModelClass(mapperClass);
-		DataSource dataSource = configuration.getEnvironment().getDataSource();
-		TableInfo table = TableInfoHelper.initTableInfo(modelClass, DB.open(dataSource));
-
-		/**
-		 * 没有指定主键，默认方法不能使用
-		 */
-		if (null != table && null != table.getKeyProperty()) {
-			/* 插入 */
-			this.injectInsertOneSql(false, mapperClass, modelClass, table);
-			this.injectInsertOneSql(true, mapperClass, modelClass, table);
-			this.injectInsertBatchSql(mapperClass, modelClass, table);
-
-			/* 删除 */
-			this.injectDeleteSelectiveSql(mapperClass, modelClass, table);
-			this.injectDeleteByMapSql(mapperClass, table);
-			this.injectDeleteSql(false, mapperClass, modelClass, table);
-			this.injectDeleteSql(true, mapperClass, modelClass, table);
-
-			/* 修改 */
-			this.injectUpdateByIdSql(false, mapperClass, modelClass, table);
-			this.injectUpdateByIdSql(true, mapperClass, modelClass, table);
-			this.injectUpdateSql(false, mapperClass, modelClass, table);
-			this.injectUpdateSql(true, mapperClass, modelClass, table);
-			this.injectUpdateBatchById(mapperClass, modelClass, table);
-
-			/* 查询 */
-			this.injectSelectSql(false, mapperClass, modelClass, table);
-			this.injectSelectSql(true, mapperClass, modelClass, table);
-			this.injectSelectByMapSql(mapperClass, modelClass, table);
-			this.injectSelectOneSql(mapperClass, modelClass, table);
-			this.injectSelectCountSql(mapperClass, modelClass, table);
-			this.injectSelectCountByEWSql(SqlMethod.SELECT_COUNT_EW, mapperClass, modelClass, table);
-			this.injectSelectListSql(SqlMethod.SELECT_LIST, mapperClass, modelClass, table);
-			this.injectSelectListSql(SqlMethod.SELECT_PAGE, mapperClass, modelClass, table);
-
-			/* 自定义方法 */
-			this.inject(configuration, builderAssistant, mapperClass, modelClass, table);
-		} else {
-			/**
-			 * 警告
-			 */
-			logger.warning(String.format("%s ,Not found @TableId annotation, cannot use mybatis-plus curd method.",
-					modelClass.toString()));
-		}
-	}
-
-	/**
-	 * 自定义方法，注入点（子类需重写该方法）
-	 */
-	public void inject(Configuration configuration, MapperBuilderAssistant builderAssistant, Class<?> mapperClass,
-			Class<?> modelClass, TableInfo table) {
-		// to do nothing
-	}
-
-	protected Class<?> extractModelClass(Class<?> mapperClass) {
-		Type[] types = mapperClass.getGenericInterfaces();
-		ParameterizedType target = null;
-		for (Type type : types) {
-			if (type instanceof ParameterizedType && BaseMapper.class.isAssignableFrom(mapperClass)) {
-				target = (ParameterizedType) type;
-				break;
-			}
-		}
-		Type[] parameters = target.getActualTypeArguments();
-		Class<?> modelClass = (Class<?>) parameters[0];
-		return modelClass;
-	}
-
-	/**
-	 * <p>
-	 * 注入插入 SQL 语句
-	 * </p>
-	 * 
-	 * @param selective
-	 *            是否选择插入
-	 * @param mapperClass
-	 * @param modelClass
-	 * @param table
-	 */
-	protected void injectInsertOneSql(boolean selective, Class<?> mapperClass, Class<?> modelClass, TableInfo table) {
-		/*
-		 * INSERT INTO table <trim prefix="(" suffix=")" suffixOverrides=",">
-		 * <if test="xx != null">xx,</if> </trim> <trim prefix="values ("
-		 * suffix=")" suffixOverrides=","> <if test="xx != null">#{xx},</if>
-		 * </trim>
-		 */
-		KeyGenerator keyGenerator = new NoKeyGenerator();
-		StringBuilder fieldBuilder = new StringBuilder();
-		StringBuilder placeholderBuilder = new StringBuilder();
-		SqlMethod sqlMethod = SqlMethod.INSERT_ONE;
-		if (selective) {
-			sqlMethod = SqlMethod.INSERT_ONE_SELECTIVE;
-		}
-		fieldBuilder.append("\n<trim prefix=\"(\" suffix=\")\" suffixOverrides=\",\">\n");
-		placeholderBuilder.append("\n<trim prefix=\"(\" suffix=\")\" suffixOverrides=\",\">\n");
-		String keyProperty = null;
-		String keyColumn = null;
-		if (table.getIdType() == IdType.AUTO) {
-			/* 自增主键 */
-			keyGenerator = new Jdbc3KeyGenerator();
-			keyProperty = table.getKeyProperty();
-			keyColumn = table.getKeyColumn();
-		} else {
-			/* 用户输入自定义ID */
-			fieldBuilder.append(table.getKeyColumn()).append(",");
-			placeholderBuilder.append("#{").append(table.getKeyProperty()).append("},");
-		}
-		List<TableFieldInfo> fieldList = table.getFieldList();
-		for (TableFieldInfo fieldInfo : fieldList) {
-			if (selective) {
-				fieldBuilder.append(convertIfTagInsert(fieldInfo, false));
-				placeholderBuilder.append(convertIfTagInsert(fieldInfo, false));
-			}
-			fieldBuilder.append(fieldInfo.getColumn()).append(",");
-			placeholderBuilder.append("#{").append(fieldInfo.getEl()).append("},");
-			if (selective) {
-				fieldBuilder.append(convertIfTagInsert(fieldInfo, true));
-				placeholderBuilder.append(convertIfTagInsert(fieldInfo, true));
-			}
-		}
-		fieldBuilder.append("\n</trim>");
-		placeholderBuilder.append("\n</trim>");
-		String sql = String.format(sqlMethod.getSql(), table.getTableName(), fieldBuilder.toString(),
-				placeholderBuilder.toString());
-		SqlSource sqlSource = languageDriver.createSqlSource(configuration, sql, modelClass);
-		this.addInsertMappedStatement(mapperClass, modelClass, sqlMethod.getMethod(), sqlSource, keyGenerator, keyProperty,
-				keyColumn);
-	}
-
-	/**
-	 * <p>
-	 * 注入批量插入 SQL 语句
-	 * </p>
-	 * 
-	 * @param mapperClass
-	 * @param modelClass
-	 * @param table
-	 */
-	protected void injectInsertBatchSql(Class<?> mapperClass, Class<?> modelClass, TableInfo table) {
-		KeyGenerator keyGenerator = new NoKeyGenerator();
-		StringBuilder fieldBuilder = new StringBuilder();
-		StringBuilder placeholderBuilder = new StringBuilder();
-		SqlMethod sqlMethod = SqlMethod.INSERT_BATCH_MYSQL;
-		if (DBType.ORACLE == dbType) {
-			sqlMethod = SqlMethod.INSERT_BATCH_ORACLE;
-			placeholderBuilder.append("\n<trim prefix=\"(SELECT \" suffix=\" FROM DUAL)\" suffixOverrides=\",\">\n");
-		} else {
-			placeholderBuilder.append("\n<trim prefix=\"(\" suffix=\")\" suffixOverrides=\",\">\n");
-		}
-		fieldBuilder.append("\n<trim prefix=\"(\" suffix=\")\" suffixOverrides=\",\">\n");
-		String keyProperty = null;
-		String keyColumn = null;
-		if (table.getIdType() == IdType.AUTO) {
-			/* 自增主键 */
-			keyGenerator = new Jdbc3KeyGenerator();
-			keyProperty = table.getKeyProperty();
-			keyColumn = table.getKeyColumn();
-		} else {
-			/* 用户输入自定义ID */
-			fieldBuilder.append(table.getKeyColumn()).append(",");
-			placeholderBuilder.append("#{item.").append(table.getKeyProperty()).append("},");
-		}
-		List<TableFieldInfo> fieldList = table.getFieldList();
-		for (TableFieldInfo fieldInfo : fieldList) {
-			fieldBuilder.append(fieldInfo.getColumn()).append(",");
-			placeholderBuilder.append("#{item.").append(fieldInfo.getEl()).append("},");
-		}
-		fieldBuilder.append("\n</trim>");
-		placeholderBuilder.append("\n</trim>");
-		String sql = String.format(sqlMethod.getSql(), table.getTableName(), fieldBuilder.toString(),
-				placeholderBuilder.toString());
-		SqlSource sqlSource = languageDriver.createSqlSource(configuration, sql, modelClass);
-		this.addInsertMappedStatement(mapperClass, modelClass, sqlMethod.getMethod(), sqlSource, keyGenerator, keyProperty,
-				keyColumn);
-	}
-
-	/**
-	 * <p>
-	 * 注入 entity 条件删除 SQL 语句
-	 * </p>
-	 * 
-	 * @param mapperClass
-	 * @param modelClass
-	 * @param table
-	 */
-	protected void injectDeleteSelectiveSql(Class<?> mapperClass, Class<?> modelClass, TableInfo table) {
-		SqlMethod sqlMethod = SqlMethod.DELETE_SELECTIVE;
-		String sql = String.format(sqlMethod.getSql(), table.getTableName(), sqlWhere(table, false));
-		SqlSource sqlSource = languageDriver.createSqlSource(configuration, sql, modelClass);
-		this.addDeleteMappedStatement(mapperClass, sqlMethod.getMethod(), sqlSource);
-	}
-
-	/**
-	 * <p>
-	 * 注入 map 条件删除 SQL 语句
-	 * </p>
-	 * 
-	 * @param mapperClass
-	 * @param table
-	 */
-	protected void injectDeleteByMapSql(Class<?> mapperClass, TableInfo table) {
-		SqlMethod sqlMethod = SqlMethod.DELETE_BY_MAP;
-		String sql = String.format(sqlMethod.getSql(), table.getTableName(), sqlWhereByMap());
-		SqlSource sqlSource = languageDriver.createSqlSource(configuration, sql, Map.class);
-		this.addDeleteMappedStatement(mapperClass, sqlMethod.getMethod(), sqlSource);
-	}
-
-	/**
-	 * <p>
-	 * 注入删除 SQL 语句
-	 * </p>
-	 * 
-	 * @param batch
-	 *            是否为批量插入
-	 * @param mapperClass
-	 * @param modelClass
-	 * @param table
-	 */
-	protected void injectDeleteSql(boolean batch, Class<?> mapperClass, Class<?> modelClass, TableInfo table) {
-		SqlMethod sqlMethod = SqlMethod.DELETE_BY_ID;
-		SqlSource sqlSource = null;
-		if (batch) {
-			sqlMethod = SqlMethod.DELETE_BATCH;
-			StringBuilder ids = new StringBuilder();
-			ids.append("\n<foreach item=\"item\" index=\"index\" collection=\"list\" separator=\",\">");
-			ids.append("#{item}");
-			ids.append("\n</foreach>");
-			String sql = String.format(sqlMethod.getSql(), table.getTableName(), table.getKeyColumn(), ids.toString());
-			sqlSource = languageDriver.createSqlSource(configuration, sql, modelClass);
-		} else {
-			String sql = String.format(sqlMethod.getSql(), table.getTableName(), table.getKeyColumn(), table.getKeyColumn());
-			sqlSource = new RawSqlSource(configuration, sql, Object.class);
-		}
-		this.addDeleteMappedStatement(mapperClass, sqlMethod.getMethod(), sqlSource);
-	}
-
-	/**
-	 * <p>
-	 * 注入更新 SQL 语句
-	 * </p>
-	 * 
-	 * @param selective
-	 *            是否选择更新
-	 * @param mapperClass
-	 * @param modelClass
-	 * @param table
-	 */
-	protected void injectUpdateByIdSql(boolean selective, Class<?> mapperClass, Class<?> modelClass, TableInfo table) {
-		SqlMethod sqlMethod = SqlMethod.UPDATE_BY_ID;
-		if (selective) {
-			sqlMethod = SqlMethod.UPDATE_SELECTIVE_BY_ID;
-		}
-		String sql = String.format(sqlMethod.getSql(), table.getTableName(), sqlSet(selective, table), table.getKeyColumn(),
-				table.getKeyProperty());
-		SqlSource sqlSource = languageDriver.createSqlSource(configuration, sql, modelClass);
-		this.addUpdateMappedStatement(mapperClass, modelClass, sqlMethod.getMethod(), sqlSource);
-	}
-
-	/**
-	 * <p>
-	 * 注入批量更新 SQL 语句
-	 * </p>
-	 * 
-	 * @param mapperClass
-	 * @param modelClass
-	 * @param table
-	 */
-	protected void injectUpdateBatchById(Class<?> mapperClass, Class<?> modelClass, TableInfo table) {
-		StringBuilder set = new StringBuilder();
-		set.append("<trim prefix=\"SET\" suffixOverrides=\",\">\n");
-		SqlMethod sqlMethod = SqlMethod.UPDATE_BATCH_BY_ID_MYSQL;
-		if (DBType.ORACLE == dbType) {
-			sqlMethod = SqlMethod.UPDATE_BATCH_BY_ID_ORACLE;
-			List<TableFieldInfo> fieldList = table.getFieldList();
-			for (TableFieldInfo fieldInfo : fieldList) {
-				set.append(fieldInfo.getColumn()).append("=#{item.").append(fieldInfo.getEl()).append("},");
-			}
-		} else if (DBType.MYSQL == dbType) {
-			List<TableFieldInfo> fieldList = table.getFieldList();
-			for (TableFieldInfo fieldInfo : fieldList) {
-				set.append("\n<trim prefix=\"").append(fieldInfo.getColumn()).append("=CASE ");
-				set.append(table.getKeyColumn()).append("\" suffix=\"END,\">");
-				set.append("\n<foreach collection=\"list\" item=\"i\" index=\"index\">");
-				set.append(convertIfTag(fieldInfo, "i.", false));
-				set.append("\nWHEN ").append("#{i.").append(table.getKeyProperty());
-				set.append("} THEN #{i.").append(fieldInfo.getEl()).append("}");
-				set.append(convertIfTag(fieldInfo, true));
-				set.append("\n</foreach>");
-				set.append("\n</trim>");
-			}
-		}
-		set.append("\n</trim>");
-		String sql = String.format(sqlMethod.getSql(), table.getTableName(), set.toString(), table.getKeyColumn(),
-				table.getKeyProperty());
-		SqlSource sqlSource = languageDriver.createSqlSource(configuration, sql, modelClass);
-		this.addUpdateMappedStatement(mapperClass, modelClass, sqlMethod.getMethod(), sqlSource);
-	}
-
-	/**
-	 * <p>
-	 * 注入批量更新 SQL 语句
-	 * </p>
-	 * 
-	 * @param selective
-	 *            是否选择更新
-	 * @param mapperClass
-	 * @param modelClass
-	 * @param table
-	 */
-	protected void injectUpdateSql(boolean selective, Class<?> mapperClass, Class<?> modelClass, TableInfo table) {
-		SqlMethod sqlMethod = SqlMethod.UPDATE;
-		if (selective) {
-			sqlMethod = SqlMethod.UPDATE_SELECTIVE;
-		}
-		String sql = String.format(sqlMethod.getSql(), table.getTableName(), sqlSet(selective, table), sqlWhere(table, true));
-		SqlSource sqlSource = languageDriver.createSqlSource(configuration, sql, modelClass);
-		this.addUpdateMappedStatement(mapperClass, modelClass, sqlMethod.getMethod(), sqlSource);
-	}
-
-	/**
-	 * <p>
-	 * 注入查询 SQL 语句
-	 * </p>
-	 * 
-	 * @param batch
-	 *            是否为批量插入
-	 * @param mapperClass
-	 * @param modelClass
-	 * @param table
-	 */
-	protected void injectSelectSql(boolean batch, Class<?> mapperClass, Class<?> modelClass, TableInfo table) {
-		SqlMethod sqlMethod = SqlMethod.SELECT_BY_ID;
-		SqlSource sqlSource = null;
-		if (batch) {
-			sqlMethod = SqlMethod.SELECT_BATCH;
-			StringBuilder ids = new StringBuilder();
-			ids.append("\n<foreach item=\"item\" index=\"index\" collection=\"list\" separator=\",\">");
-			ids.append("#{item}");
-			ids.append("\n</foreach>");
-			sqlSource = languageDriver.createSqlSource(configuration, String.format(sqlMethod.getSql(),
-					sqlSelectColumns(table, false), table.getTableName(), table.getKeyColumn(), ids.toString()), modelClass);
-		} else {
-			sqlSource = new RawSqlSource(configuration, String.format(sqlMethod.getSql(), sqlSelectColumns(table, false),
-					table.getTableName(), table.getKeyColumn(), table.getKeyProperty()), Object.class);
-		}
-		this.addSelectMappedStatement(mapperClass, sqlMethod.getMethod(), sqlSource, modelClass, table);
-	}
-
-	/**
-	 * <p>
-	 * 注入 map 查询 SQL 语句
-	 * </p>
-	 * 
-	 * @param mapperClass
-	 * @param modelClass
-	 * @param table
-	 */
-	protected void injectSelectByMapSql(Class<?> mapperClass, Class<?> modelClass, TableInfo table) {
-		SqlMethod sqlMethod = SqlMethod.SELECT_BY_MAP;
-		String sql = String.format(sqlMethod.getSql(), sqlSelectColumns(table, false), table.getTableName(), sqlWhereByMap());
-		SqlSource sqlSource = languageDriver.createSqlSource(configuration, sql, Map.class);
-		this.addSelectMappedStatement(mapperClass, sqlMethod.getMethod(), sqlSource, modelClass, table);
-	}
-
-	/**
-	 * <p>
-	 * 注入实体查询一条记录 SQL 语句
-	 * </p>
-	 * 
-	 * @param mapperClass
-	 * @param modelClass
-	 * @param table
-	 */
-	protected void injectSelectOneSql(Class<?> mapperClass, Class<?> modelClass, TableInfo table) {
-		SqlMethod sqlMethod = SqlMethod.SELECT_ONE;
-		String sql = String.format(sqlMethod.getSql(), sqlSelectColumns(table, false), table.getTableName(),
-				sqlWhere(table, false));
-		SqlSource sqlSource = languageDriver.createSqlSource(configuration, sql, modelClass);
-		this.addSelectMappedStatement(mapperClass, sqlMethod.getMethod(), sqlSource, modelClass, table);
-	}
-
-	/**
-	 * <p>
-	 * 注入实体查询总记录数 SQL 语句
-	 * </p>
-	 * 
-	 * @param mapperClass
-	 * @param modelClass
-	 * @param table
-	 */
-	protected void injectSelectCountSql(Class<?> mapperClass, Class<?> modelClass, TableInfo table) {
-		SqlMethod sqlMethod = SqlMethod.SELECT_COUNT;
-		String sql = String.format(sqlMethod.getSql(), table.getTableName(), sqlWhere(table, true));
-		SqlSource sqlSource = languageDriver.createSqlSource(configuration, sql, modelClass);
-		this.addSelectMappedStatement(mapperClass, sqlMethod.getMethod(), sqlSource, Integer.class, null);
-	}
-
-	/**
-	 * <p>
-	 * 注入EntityWrapper方式查询记录列表 SQL 语句
-	 * </p>
-	 *
-	 * @param sqlMethod
-	 * @param mapperClass
-	 * @param modelClass
-	 * @param table
-	 */
-	protected void injectSelectListSql(SqlMethod sqlMethod, Class<?> mapperClass, Class<?> modelClass, TableInfo table) {
-		String sql = String.format(sqlMethod.getSql(), sqlSelectColumns(table, true), table.getTableName(),
-				sqlWhereEntityWrapper(table));
-		SqlSource sqlSource = languageDriver.createSqlSource(configuration, sql, modelClass);
-		this.addSelectMappedStatement(mapperClass, sqlMethod.getMethod(), sqlSource, modelClass, table);
-	}
-
-	/**
-	 * <p>
-	 * 注入EntityWrapper查询总记录数 SQL 语句
-	 * </p>
-	 *
-	 * @param sqlMethod
-	 * @param mapperClass
-	 * @param modelClass
-	 * @param table
-	 */
-	protected void injectSelectCountByEWSql(SqlMethod sqlMethod, Class<?> mapperClass, Class<?> modelClass, TableInfo table) {
-		String sql = String.format(sqlMethod.getSql(), table.getTableName(), sqlWhereEntityWrapper(table));
-		SqlSource sqlSource = languageDriver.createSqlSource(configuration, sql, modelClass);
-		this.addSelectMappedStatement(mapperClass, sqlMethod.getMethod(), sqlSource, Integer.class, null);
-	}
-
-	/**
-	 * <p>
-	 * EntityWrapper方式获取select where
-	 * </p>
-	 *
-	 * @param table
-	 * @return String
-	 */
-	protected String sqlWhereEntityWrapper(TableInfo table) {
-		StringBuilder where = new StringBuilder("\n<if test=\"ew!=null\">");
-		where.append("\n<if test=\"ew.entity!=null\">\n<where>");
-		where.append("\n<if test=\"ew.entity.").append(table.getKeyProperty()).append("!=null\">\n");
-		where.append(table.getKeyColumn()).append("=#{ew.entity.").append(table.getKeyProperty()).append("}");
-		where.append("\n</if>");
-		List<TableFieldInfo> fieldList = table.getFieldList();
-		for (TableFieldInfo fieldInfo : fieldList) {
-			where.append(convertIfTag(fieldInfo, "ew.entity.", false));
-			where.append(" AND ").append(fieldInfo.getColumn()).append("=#{ew.entity.").append(fieldInfo.getEl()).append("}");
-			where.append(convertIfTag(fieldInfo, true));
-		}
-		where.append("\n</where>\n</if>");
-		where.append("\n<if test=\"ew.sqlSegment!=null\">\n${ew.sqlSegment}\n</if>");
-		where.append("\n</if>");
-		return where.toString();
-	}
-
-	/**
-	 * <p>
-	 * SQL 更新 set 语句
-	 * </p>
-	 * 
-	 * @param selective
-	 *            是否选择更新
-	 * @param table
-	 * @return
-	 */
-	protected String sqlSet(boolean selective, TableInfo table) {
-		StringBuilder set = new StringBuilder();
-		set.append("<trim prefix=\"SET\" suffixOverrides=\",\">");
-		List<TableFieldInfo> fieldList = table.getFieldList();
-		for (TableFieldInfo fieldInfo : fieldList) {
-			if (selective) {
-				set.append(convertIfTag(fieldInfo, "et.", false));
-			}
-			set.append(fieldInfo.getColumn()).append("=#{et.").append(fieldInfo.getEl()).append("},");
-			if (selective) {
-				set.append(convertIfTag(fieldInfo, true));
-			}
-		}
-		set.append("\n</trim>");
-		return set.toString();
-	}
-
-	/**
-	 * <p>
-	 * SQL 查询所有表字段
-	 * </p>
-	 * 
-	 * @param table
-	 * @param entityWrapper
-	 *            是否为包装类型查询
-	 * @return
-	 */
-	protected String sqlSelectColumns(TableInfo table, boolean entityWrapper) {
-		StringBuilder columns = new StringBuilder();
-		if (null != table.getResultMap()) {
-			/*
-			 * 存在 resultMap 映射返回
-			 */
-			if (entityWrapper) {
-				columns.append("<choose><when test=\"ew != null and ew.sqlSelect != null\">${ew.sqlSelect}</when><otherwise>");
-			}
-			columns.append("*");
-			if (entityWrapper) {
-				columns.append("</otherwise></choose>");
-			}
-		} else {
-			/*
-			 * 普通查询
-			 */
-			if (entityWrapper) {
-				columns.append("<choose><when test=\"ew != null and ew.sqlSelect != null\">${ew.sqlSelect}</when><otherwise>");
-			}
-			if (table.isKeyRelated()) {
-				columns.append(table.getKeyColumn()).append(" AS ").append(table.getKeyProperty());
-			} else {
-				columns.append(table.getKeyProperty());
-			}
-			List<TableFieldInfo> fieldList = table.getFieldList();
-			for (TableFieldInfo fieldInfo : fieldList) {
-				columns.append(",").append(fieldInfo.getColumn());
-				if (fieldInfo.isRelated()) {
-					columns.append(" AS ").append(fieldInfo.getProperty());
-				}
-			}
-			if (entityWrapper) {
-				columns.append("</otherwise></choose>");
-			}
-		}
-
-		/*
-		 * 返回所有查询字段内容
-		 */
-		return columns.toString();
-	}
-
-	/**
-	 * <p>
-	 * SQL 查询条件
-	 * </p>
-	 * 
-	 * @param table
-	 * @param space
-	 *            是否为空判断
-	 * @return
-	 */
-	protected String sqlWhere(TableInfo table, boolean space) {
-		StringBuilder where = new StringBuilder();
-		if (space) {
-			where.append("\n<if test=\"ew!=null\">");
-		}
-		where.append("\n<where>");
-		where.append("\n<if test=\"ew.").append(table.getKeyProperty()).append("!=null\">\n");
-		where.append(table.getKeyColumn()).append("=#{ew.").append(table.getKeyProperty()).append("}");
-		where.append("\n</if>");
-		List<TableFieldInfo> fieldList = table.getFieldList();
-		for (TableFieldInfo fieldInfo : fieldList) {
-			where.append(convertIfTag(fieldInfo, "ew.", false));
-			where.append(" AND ").append(fieldInfo.getColumn()).append("=#{ew.").append(fieldInfo.getEl()).append("}");
-			where.append(convertIfTag(fieldInfo, true));
-		}
-		where.append("\n</where>");
-		if (space) {
-			where.append("\n</if>");
-		}
-		return where.toString();
-	}
-
-	/**
-	 * <p>
-	 * SQL map 查询条件
-	 * </p>
-	 */
-	protected String sqlWhereByMap() {
-		StringBuilder where = new StringBuilder();
-		where.append("\n<if test=\"cm!=null\">");
-		where.append("\n WHERE ");
-		where.append("\n<foreach collection=\"cm.keys\" item=\"k\" separator=\"AND\"> ");
-		where.append("\n${k}=#{cm[${k}]}");
-		where.append("\n</foreach>");
-		where.append("\n</if>");
-		return where.toString();
-	}
-
-	/**
-	 * <p>
-	 * IF 条件转换方法
-	 * </p>
-	 * 
-	 * @param sqlCommandType
-	 *            SQL 操作类型
-	 * @param fieldInfo
-	 *            字段信息
-	 * @param prefix
-	 *            条件前缀
-	 * @param colse
-	 *            是否闭合标签
-	 * @return
-	 */
-	protected String convertIfTag(SqlCommandType sqlCommandType, TableFieldInfo fieldInfo, String prefix, boolean colse) {
-		/* 前缀处理 */
-		String property = fieldInfo.getProperty();
-		if (null != prefix) {
-			property = prefix + property;
-		}
-
-		/* 判断策略 */
-		if (sqlCommandType == SqlCommandType.INSERT && fieldInfo.getFieldStrategy() == FieldStrategy.FILL) {
-			return "";
-		}
-		if (fieldInfo.getFieldStrategy() == FieldStrategy.IGNORED) {
-			return "";
-		} else if (fieldInfo.getFieldStrategy() == FieldStrategy.NOT_EMPTY) {
-			if (colse) {
-				return "</if>";
-			} else {
-				return String.format("\n\t<if test=\"%s!=null and %s!=''\">", property, property);
-			}
-		} else {
-<<<<<<< HEAD
-			//FieldStrategy.NOT_NULL
-=======
-			// FieldStrategy.NOT_NULL
->>>>>>> b4549d6f
-			if (colse) {
-				return "</if>";
-			} else {
-				return String.format("\n\t<if test=\"%s!=null\">", property);
-			}
-		}
-	}
-
-	protected String convertIfTagInsert(TableFieldInfo fieldInfo, boolean colse) {
-		return convertIfTag(SqlCommandType.INSERT, fieldInfo, null, colse);
-	}
-
-	protected String convertIfTag(TableFieldInfo fieldInfo, String prefix, boolean colse) {
-		return convertIfTag(SqlCommandType.UNKNOWN, fieldInfo, prefix, colse);
-	}
-
-	protected String convertIfTag(TableFieldInfo fieldInfo, boolean colse) {
-		return convertIfTag(fieldInfo, null, colse);
-	}
-
-	/*
-	 * 查询
-	 */
-	public MappedStatement addSelectMappedStatement(Class<?> mapperClass, String id, SqlSource sqlSource, Class<?> resultType,
-			TableInfo table) {
-		if (null != table) {
-			String resultMap = table.getResultMap();
-			if (null != resultMap) {
-				/* 返回 resultMap 映射结果集 */
-				return this.addMappedStatement(mapperClass, id, sqlSource, SqlCommandType.SELECT, null, resultMap, null,
-						new NoKeyGenerator(), null, null);
-			}
-		}
-
-		/* 普通查询 */
-		return this.addMappedStatement(mapperClass, id, sqlSource, SqlCommandType.SELECT, null, null, resultType,
-				new NoKeyGenerator(), null, null);
-	}
-
-	/*
-	 * 插入
-	 */
-	public MappedStatement addInsertMappedStatement(Class<?> mapperClass, Class<?> modelClass, String id, SqlSource sqlSource,
-			KeyGenerator keyGenerator, String keyProperty, String keyColumn) {
-		return this.addMappedStatement(mapperClass, id, sqlSource, SqlCommandType.INSERT, modelClass, null, Integer.class,
-				keyGenerator, keyProperty, keyColumn);
-	}
-
-	/*
-	 * 删除
-	 */
-	public MappedStatement addDeleteMappedStatement(Class<?> mapperClass, String id, SqlSource sqlSource) {
-		return this.addMappedStatement(mapperClass, id, sqlSource, SqlCommandType.DELETE, null, null, Integer.class,
-				new NoKeyGenerator(), null, null);
-	}
-
-	/*
-	 * 更新
-	 */
-	public MappedStatement addUpdateMappedStatement(Class<?> mapperClass, Class<?> modelClass, String id, SqlSource sqlSource) {
-		return this.addMappedStatement(mapperClass, id, sqlSource, SqlCommandType.UPDATE, modelClass, null, Integer.class,
-				new NoKeyGenerator(), null, null);
-	}
-
-	public MappedStatement addMappedStatement(Class<?> mapperClass, String id, SqlSource sqlSource,
-			SqlCommandType sqlCommandType, Class<?> parameterClass, String resultMap, Class<?> resultType,
-			KeyGenerator keyGenerator, String keyProperty, String keyColumn) {
-		String statementName = mapperClass.getName() + "." + id;
-		if (configuration.hasStatement(statementName)) {
-			System.err.println("{" + statementName
-					+ "} Has been loaded by XML or SqlProvider, ignoring the injection of the SQL.");
-			return null;
-		}
-		/* 缓存逻辑处理 */
-		boolean isSelect = false;
-		if (sqlCommandType == SqlCommandType.SELECT) {
-			isSelect = true;
-		}
-		return builderAssistant.addMappedStatement(id, sqlSource, StatementType.PREPARED, sqlCommandType, null, null, null,
-				parameterClass, resultMap, resultType, null, !isSelect, isSelect, false, keyGenerator, keyProperty, keyColumn,
-				configuration.getDatabaseId(), languageDriver, null);
-	}
-
-	public void injectOfSql(Configuration configuration) {
-		this.configuration = configuration;
-		this.languageDriver = configuration.getDefaultScriptingLanuageInstance();
-		initSelect();
-		initInsert();
-		initUpdate();
-		initDelete();
-	}
-
-	/**
-	 * 创建MSID
-	 *
-	 * @param sql
-	 *            执行的sql
-	 * @param sql
-	 *            执行的sqlCommandType
-	 * @return
-	 */
-	private String newMsId(String sql, SqlCommandType sqlCommandType) {
-		StringBuilder msIdBuilder = new StringBuilder(sqlCommandType.toString());
-		msIdBuilder.append(".").append(sql.hashCode());
-		return msIdBuilder.toString();
-	}
-
-	/**
-	 * 是否已经存在该ID
-	 *
-	 * @param msId
-	 * @return
-	 */
-	private boolean hasMappedStatement(String msId) {
-		return configuration.hasStatement(msId, false);
-	}
-
-	/**
-	 * 创建一个查询的MS
-	 *
-	 * @param msId
-	 * @param sqlSource
-	 *            执行的sqlSource
-	 * @param resultType
-	 *            返回的结果类型
-	 */
-	private void newSelectMappedStatement(String msId, SqlSource sqlSource, final Class<?> resultType) {
-		MappedStatement ms = new MappedStatement.Builder(configuration, msId, sqlSource, SqlCommandType.SELECT).resultMaps(
-				new ArrayList<ResultMap>() {
-					{
-						add(new ResultMap.Builder(configuration, "defaultResultMap", resultType, new ArrayList<ResultMapping>(0))
-								.build());
-					}
-				}).build();
-		// 缓存
-		configuration.addMappedStatement(ms);
-	}
-
-	/**
-	 * 创建一个简单的MS
-	 *
-	 * @param msId
-	 * @param sqlSource
-	 *            执行的sqlSource
-	 * @param sqlCommandType
-	 *            执行的sqlCommandType
-	 */
-	private void newUpdateMappedStatement(String msId, SqlSource sqlSource, SqlCommandType sqlCommandType) {
-		MappedStatement ms = new MappedStatement.Builder(configuration, msId, sqlSource, sqlCommandType).resultMaps(
-				new ArrayList<ResultMap>() {
-					{
-						add(new ResultMap.Builder(configuration, "defaultResultMap", int.class, new ArrayList<ResultMapping>(0))
-								.build());
-					}
-				}).build();
-		// 缓存
-		configuration.addMappedStatement(ms);
-	}
-
-	/**
-	 * initSelect
-	 */
-	private void initSelect() {
-		if (hasMappedStatement(SqlMapper.SELECT)) {
-			logger.warning("SqlMapper Select Initialization exception");
-			return;
-		}
-		SqlSource sqlSource = languageDriver.createSqlSource(configuration, SqlMapper.InjectSQL, Map.class);
-		newSelectMappedStatement(SqlMapper.SELECT, sqlSource, Map.class);
-	}
-
-	/**
-	 * initInsert
-	 */
-	private void initInsert() {
-		if (hasMappedStatement(SqlMapper.INSERT)) {
-			logger.warning("SqlMapper Insert Initialization exception");
-			return;
-		}
-		SqlSource sqlSource = languageDriver.createSqlSource(configuration, SqlMapper.InjectSQL, Map.class);
-		newUpdateMappedStatement(SqlMapper.INSERT, sqlSource, SqlCommandType.INSERT);
-	}
-
-	/**
-	 * initUpdate
-	 */
-	private void initUpdate() {
-		if (hasMappedStatement(SqlMapper.UPDATE)) {
-			logger.warning("SqlMapper Update Initialization exception");
-			return;
-		}
-		SqlSource sqlSource = languageDriver.createSqlSource(configuration, SqlMapper.InjectSQL, Map.class);
-		newUpdateMappedStatement(SqlMapper.UPDATE, sqlSource, SqlCommandType.UPDATE);
-	}
-
-	/**
-	 * initDelete
-	 */
-	private void initDelete() {
-		if (hasMappedStatement(SqlMapper.DELETE)) {
-			logger.warning("SqlMapper Delete Initialization exception");
-			return;
-		}
-		SqlSource sqlSource = languageDriver.createSqlSource(configuration, SqlMapper.InjectSQL, Map.class);
-		newUpdateMappedStatement(SqlMapper.DELETE, sqlSource, SqlCommandType.DELETE);
-	}
-
-}
+/**
+ * Copyright (c) 2011-2014, hubin (jobob@qq.com).
+ *
+ * Licensed under the Apache License, Version 2.0 (the "License"); you may not
+ * use this file except in compliance with the License. You may obtain a copy of
+ * the License at
+ *
+ * http://www.apache.org/licenses/LICENSE-2.0
+ *
+ * Unless required by applicable law or agreed to in writing, software
+ * distributed under the License is distributed on an "AS IS" BASIS, WITHOUT
+ * WARRANTIES OR CONDITIONS OF ANY KIND, either express or implied. See the
+ * License for the specific language governing permissions and limitations under
+ * the License.
+ */
+package com.baomidou.mybatisplus.mapper;
+
+import java.lang.reflect.ParameterizedType;
+import java.lang.reflect.Type;
+import java.util.List;
+import java.util.Map;
+import java.util.Set;
+import java.util.logging.Logger;
+
+import org.apache.ibatis.builder.MapperBuilderAssistant;
+import org.apache.ibatis.executor.keygen.Jdbc3KeyGenerator;
+import org.apache.ibatis.executor.keygen.KeyGenerator;
+import org.apache.ibatis.executor.keygen.NoKeyGenerator;
+import org.apache.ibatis.mapping.MappedStatement;
+import org.apache.ibatis.mapping.SqlCommandType;
+import org.apache.ibatis.mapping.SqlSource;
+import org.apache.ibatis.mapping.StatementType;
+import org.apache.ibatis.scripting.LanguageDriver;
+import org.apache.ibatis.scripting.defaults.RawSqlSource;
+import org.apache.ibatis.session.Configuration;
+
+import com.baomidou.mybatisplus.MybatisConfiguration;
+import com.baomidou.mybatisplus.annotations.FieldStrategy;
+import com.baomidou.mybatisplus.annotations.IdType;
+import com.baomidou.mybatisplus.toolkit.TableFieldInfo;
+import com.baomidou.mybatisplus.toolkit.TableInfo;
+import com.baomidou.mybatisplus.toolkit.TableInfoHelper;
+
+/**
+ * <p>
+ * SQL 自动注入器
+ * </p>
+ *
+ * @author hubin sjy
+ * @Date 2016-09-09
+ */
+public class AutoSqlInjector implements ISqlInjector {
+	protected static final Logger logger = Logger.getLogger("AutoSqlInjector");
+
+	protected Configuration configuration;
+
+	protected LanguageDriver languageDriver;
+
+	protected MapperBuilderAssistant builderAssistant;
+
+	protected DBType dbType = DBType.MYSQL;
+
+	/**
+	 * CRUD注入后给予标识 注入过后不再注入
+	 *
+	 * @param configuration
+	 * @param builderAssistant
+	 * @param mapperClass
+	 */
+	public void inspectInject(Configuration configuration, MapperBuilderAssistant builderAssistant, Class<?> mapperClass) {
+		String className = mapperClass.toString();
+		Set<String> mapperRegistryCache = MybatisConfiguration.MAPPER_REGISTRY_CACHE;
+		if (!mapperRegistryCache.contains(className)) {
+			inject(configuration, builderAssistant, mapperClass);
+			mapperRegistryCache.add(className);
+		}
+	}
+
+	/**
+	 * 注入单点 crudSql
+	 */
+	public void inject(Configuration configuration, MapperBuilderAssistant builderAssistant, Class<?> mapperClass) {
+		this.configuration = configuration;
+		this.builderAssistant = builderAssistant;
+		this.languageDriver = configuration.getDefaultScriptingLanuageInstance();
+		this.dbType = MybatisConfiguration.DB_TYPE;
+		/*
+		 * 驼峰设置 PLUS 配置 > 原始配置
+		 */
+		if (!MybatisConfiguration.DB_COLUMN_UNDERLINE) {
+			MybatisConfiguration.DB_COLUMN_UNDERLINE = configuration.isMapUnderscoreToCamelCase();
+		}
+		Class<?> modelClass = extractModelClass(mapperClass);
+		TableInfo table = TableInfoHelper.initTableInfo(modelClass);
+
+		/**
+		 * 没有指定主键，默认方法不能使用
+		 */
+		if (null != table && null != table.getKeyProperty()) {
+			/* 插入 */
+			this.injectInsertOneSql(false, mapperClass, modelClass, table);
+			this.injectInsertOneSql(true, mapperClass, modelClass, table);
+			this.injectInsertBatchSql(mapperClass, modelClass, table);
+
+			/* 删除 */
+			this.injectDeleteSelectiveSql(mapperClass, modelClass, table);
+			this.injectDeleteByMapSql(mapperClass, table);
+			this.injectDeleteSql(false, mapperClass, modelClass, table);
+			this.injectDeleteSql(true, mapperClass, modelClass, table);
+
+			/* 修改 */
+			this.injectUpdateByIdSql(false, mapperClass, modelClass, table);
+			this.injectUpdateByIdSql(true, mapperClass, modelClass, table);
+			this.injectUpdateSql(false, mapperClass, modelClass, table);
+			this.injectUpdateSql(true, mapperClass, modelClass, table);
+			this.injectUpdateBatchById(mapperClass, modelClass, table);
+
+			/* 查询 */
+			this.injectSelectSql(false, mapperClass, modelClass, table);
+			this.injectSelectSql(true, mapperClass, modelClass, table);
+			this.injectSelectByMapSql(mapperClass, modelClass, table);
+			this.injectSelectOneSql(mapperClass, modelClass, table);
+			this.injectSelectCountSql(mapperClass, modelClass, table);
+			this.injectSelectCountByEWSql(SqlMethod.SELECT_COUNT_EW, mapperClass, modelClass, table);
+			this.injectSelectListSql(SqlMethod.SELECT_LIST, mapperClass, modelClass, table);
+			this.injectSelectListSql(SqlMethod.SELECT_PAGE, mapperClass, modelClass, table);
+
+			/* 自定义方法 */
+			this.inject(configuration, builderAssistant, mapperClass, modelClass, table);
+		} else {
+			/**
+			 * 警告
+			 */
+			logger.warning(String.format("%s ,Not found @TableId annotation, cannot use mybatis-plus curd method.",
+					modelClass.toString()));
+		}
+	}
+
+	/**
+	 * 自定义方法，注入点（子类需重写该方法）
+	 */
+	public void inject(Configuration configuration, MapperBuilderAssistant builderAssistant, Class<?> mapperClass,
+					   Class<?> modelClass, TableInfo table) {
+		// to do nothing
+	}
+
+	protected Class<?> extractModelClass(Class<?> mapperClass) {
+		Type[] types = mapperClass.getGenericInterfaces();
+		ParameterizedType target = null;
+		for (Type type : types) {
+			if (type instanceof ParameterizedType && BaseMapper.class.isAssignableFrom(mapperClass)) {
+				target = (ParameterizedType) type;
+				break;
+			}
+		}
+		Type[] parameters = target.getActualTypeArguments();
+		Class<?> modelClass = (Class<?>) parameters[0];
+		return modelClass;
+	}
+
+	/**
+	 * <p>
+	 * 注入插入 SQL 语句
+	 * </p>
+	 *
+	 * @param selective
+	 *            是否选择插入
+	 * @param mapperClass
+	 * @param modelClass
+	 * @param table
+	 */
+	protected void injectInsertOneSql(boolean selective, Class<?> mapperClass, Class<?> modelClass, TableInfo table) {
+		/*
+		 * INSERT INTO table <trim prefix="(" suffix=")" suffixOverrides=",">
+		 * <if test="xx != null">xx,</if> </trim> <trim prefix="values ("
+		 * suffix=")" suffixOverrides=","> <if test="xx != null">#{xx},</if>
+		 * </trim>
+		 */
+		KeyGenerator keyGenerator = new NoKeyGenerator();
+		StringBuilder fieldBuilder = new StringBuilder();
+		StringBuilder placeholderBuilder = new StringBuilder();
+		SqlMethod sqlMethod = SqlMethod.INSERT_ONE;
+		if (selective) {
+			sqlMethod = SqlMethod.INSERT_ONE_SELECTIVE;
+		}
+		fieldBuilder.append("\n<trim prefix=\"(\" suffix=\")\" suffixOverrides=\",\">\n");
+		placeholderBuilder.append("\n<trim prefix=\"(\" suffix=\")\" suffixOverrides=\",\">\n");
+		String keyProperty = null;
+		String keyColumn = null;
+		if (table.getIdType() == IdType.AUTO) {
+			/* 自增主键 */
+			keyGenerator = new Jdbc3KeyGenerator();
+			keyProperty = table.getKeyProperty();
+			keyColumn = table.getKeyColumn();
+		} else {
+			/* 用户输入自定义ID */
+			fieldBuilder.append(table.getKeyColumn()).append(",");
+			placeholderBuilder.append("#{").append(table.getKeyProperty()).append("},");
+		}
+		List<TableFieldInfo> fieldList = table.getFieldList();
+		for (TableFieldInfo fieldInfo : fieldList) {
+			if (selective) {
+				fieldBuilder.append(convertIfTagInsert(fieldInfo, false));
+				placeholderBuilder.append(convertIfTagInsert(fieldInfo, false));
+			}
+			fieldBuilder.append(fieldInfo.getColumn()).append(",");
+			placeholderBuilder.append("#{").append(fieldInfo.getEl()).append("},");
+			if (selective) {
+				fieldBuilder.append(convertIfTagInsert(fieldInfo, true));
+				placeholderBuilder.append(convertIfTagInsert(fieldInfo, true));
+			}
+		}
+		fieldBuilder.append("\n</trim>");
+		placeholderBuilder.append("\n</trim>");
+		String sql = String.format(sqlMethod.getSql(), table.getTableName(), fieldBuilder.toString(),
+				placeholderBuilder.toString());
+		SqlSource sqlSource = languageDriver.createSqlSource(configuration, sql, modelClass);
+		this.addInsertMappedStatement(mapperClass, modelClass, sqlMethod.getMethod(), sqlSource, keyGenerator, keyProperty,
+				keyColumn);
+	}
+
+	/**
+	 * <p>
+	 * 注入批量插入 SQL 语句
+	 * </p>
+	 *
+	 * @param mapperClass
+	 * @param modelClass
+	 * @param table
+	 */
+	protected void injectInsertBatchSql(Class<?> mapperClass, Class<?> modelClass, TableInfo table) {
+		KeyGenerator keyGenerator = new NoKeyGenerator();
+		StringBuilder fieldBuilder = new StringBuilder();
+		StringBuilder placeholderBuilder = new StringBuilder();
+		SqlMethod sqlMethod = SqlMethod.INSERT_BATCH_MYSQL;
+		if (DBType.ORACLE == dbType) {
+			sqlMethod = SqlMethod.INSERT_BATCH_ORACLE;
+			placeholderBuilder.append("\n<trim prefix=\"(SELECT \" suffix=\" FROM DUAL)\" suffixOverrides=\",\">\n");
+		} else {
+			placeholderBuilder.append("\n<trim prefix=\"(\" suffix=\")\" suffixOverrides=\",\">\n");
+		}
+		fieldBuilder.append("\n<trim prefix=\"(\" suffix=\")\" suffixOverrides=\",\">\n");
+		String keyProperty = null;
+		String keyColumn = null;
+		if (table.getIdType() == IdType.AUTO) {
+			/* 自增主键 */
+			keyGenerator = new Jdbc3KeyGenerator();
+			keyProperty = table.getKeyProperty();
+			keyColumn = table.getKeyColumn();
+		} else {
+			/* 用户输入自定义ID */
+			fieldBuilder.append(table.getKeyColumn()).append(",");
+			placeholderBuilder.append("#{item.").append(table.getKeyProperty()).append("},");
+		}
+		List<TableFieldInfo> fieldList = table.getFieldList();
+		for (TableFieldInfo fieldInfo : fieldList) {
+			fieldBuilder.append(fieldInfo.getColumn()).append(",");
+			placeholderBuilder.append("#{item.").append(fieldInfo.getEl()).append("},");
+		}
+		fieldBuilder.append("\n</trim>");
+		placeholderBuilder.append("\n</trim>");
+		String sql = String.format(sqlMethod.getSql(), table.getTableName(), fieldBuilder.toString(),
+				placeholderBuilder.toString());
+		SqlSource sqlSource = languageDriver.createSqlSource(configuration, sql, modelClass);
+		this.addInsertMappedStatement(mapperClass, modelClass, sqlMethod.getMethod(), sqlSource, keyGenerator, keyProperty,
+				keyColumn);
+	}
+
+	/**
+	 * <p>
+	 * 注入 entity 条件删除 SQL 语句
+	 * </p>
+	 *
+	 * @param mapperClass
+	 * @param modelClass
+	 * @param table
+	 */
+	protected void injectDeleteSelectiveSql(Class<?> mapperClass, Class<?> modelClass, TableInfo table) {
+		SqlMethod sqlMethod = SqlMethod.DELETE_SELECTIVE;
+		String sql = String.format(sqlMethod.getSql(), table.getTableName(), sqlWhere(table, false));
+		SqlSource sqlSource = languageDriver.createSqlSource(configuration, sql, modelClass);
+		this.addDeleteMappedStatement(mapperClass, sqlMethod.getMethod(), sqlSource);
+	}
+
+	/**
+	 * <p>
+	 * 注入 map 条件删除 SQL 语句
+	 * </p>
+	 *
+	 * @param mapperClass
+	 * @param table
+	 */
+	protected void injectDeleteByMapSql(Class<?> mapperClass, TableInfo table) {
+		SqlMethod sqlMethod = SqlMethod.DELETE_BY_MAP;
+		String sql = String.format(sqlMethod.getSql(), table.getTableName(), sqlWhereByMap());
+		SqlSource sqlSource = languageDriver.createSqlSource(configuration, sql, Map.class);
+		this.addDeleteMappedStatement(mapperClass, sqlMethod.getMethod(), sqlSource);
+	}
+
+	/**
+	 * <p>
+	 * 注入删除 SQL 语句
+	 * </p>
+	 *
+	 * @param batch
+	 *            是否为批量插入
+	 * @param mapperClass
+	 * @param modelClass
+	 * @param table
+	 */
+	protected void injectDeleteSql(boolean batch, Class<?> mapperClass, Class<?> modelClass, TableInfo table) {
+		SqlMethod sqlMethod = SqlMethod.DELETE_BY_ID;
+		SqlSource sqlSource = null;
+		if (batch) {
+			sqlMethod = SqlMethod.DELETE_BATCH;
+			StringBuilder ids = new StringBuilder();
+			ids.append("\n<foreach item=\"item\" index=\"index\" collection=\"list\" separator=\",\">");
+			ids.append("#{item}");
+			ids.append("\n</foreach>");
+			String sql = String.format(sqlMethod.getSql(), table.getTableName(), table.getKeyColumn(), ids.toString());
+			sqlSource = languageDriver.createSqlSource(configuration, sql, modelClass);
+		} else {
+			String sql = String.format(sqlMethod.getSql(), table.getTableName(), table.getKeyColumn(), table.getKeyColumn());
+			sqlSource = new RawSqlSource(configuration, sql, Object.class);
+		}
+		this.addDeleteMappedStatement(mapperClass, sqlMethod.getMethod(), sqlSource);
+	}
+
+	/**
+	 * <p>
+	 * 注入更新 SQL 语句
+	 * </p>
+	 *
+	 * @param selective
+	 *            是否选择更新
+	 * @param mapperClass
+	 * @param modelClass
+	 * @param table
+	 */
+	protected void injectUpdateByIdSql(boolean selective, Class<?> mapperClass, Class<?> modelClass, TableInfo table) {
+		SqlMethod sqlMethod = SqlMethod.UPDATE_BY_ID;
+		if (selective) {
+			sqlMethod = SqlMethod.UPDATE_SELECTIVE_BY_ID;
+		}
+		String sql = String.format(sqlMethod.getSql(), table.getTableName(), sqlSet(selective, table), table.getKeyColumn(),
+				table.getKeyProperty());
+		SqlSource sqlSource = languageDriver.createSqlSource(configuration, sql, modelClass);
+		this.addUpdateMappedStatement(mapperClass, modelClass, sqlMethod.getMethod(), sqlSource);
+	}
+
+	/**
+	 * <p>
+	 * 注入批量更新 SQL 语句
+	 * </p>
+	 *
+	 * @param mapperClass
+	 * @param modelClass
+	 * @param table
+	 */
+	protected void injectUpdateBatchById(Class<?> mapperClass, Class<?> modelClass, TableInfo table) {
+		StringBuilder set = new StringBuilder();
+		set.append("<trim prefix=\"SET\" suffixOverrides=\",\">\n");
+		SqlMethod sqlMethod = SqlMethod.UPDATE_BATCH_BY_ID_MYSQL;
+		if (DBType.ORACLE == dbType) {
+			sqlMethod = SqlMethod.UPDATE_BATCH_BY_ID_ORACLE;
+			List<TableFieldInfo> fieldList = table.getFieldList();
+			for (TableFieldInfo fieldInfo : fieldList) {
+				set.append(fieldInfo.getColumn()).append("=#{item.").append(fieldInfo.getEl()).append("},");
+			}
+		} else if (DBType.MYSQL == dbType) {
+			List<TableFieldInfo> fieldList = table.getFieldList();
+			for (TableFieldInfo fieldInfo : fieldList) {
+				set.append("\n<trim prefix=\"").append(fieldInfo.getColumn()).append("=CASE ");
+				set.append(table.getKeyColumn()).append("\" suffix=\"END,\">");
+				set.append("\n<foreach collection=\"list\" item=\"i\" index=\"index\">");
+				set.append(convertIfTag(fieldInfo, "i.", false));
+				set.append("\nWHEN ").append("#{i.").append(table.getKeyProperty());
+				set.append("} THEN #{i.").append(fieldInfo.getEl()).append("}");
+				set.append(convertIfTag(fieldInfo, true));
+				set.append("\n</foreach>");
+				set.append("\n</trim>");
+			}
+		}
+		set.append("\n</trim>");
+		String sql = String.format(sqlMethod.getSql(), table.getTableName(), set.toString(), table.getKeyColumn(),
+				table.getKeyProperty());
+		SqlSource sqlSource = languageDriver.createSqlSource(configuration, sql, modelClass);
+		this.addUpdateMappedStatement(mapperClass, modelClass, sqlMethod.getMethod(), sqlSource);
+	}
+
+	/**
+	 * <p>
+	 * 注入批量更新 SQL 语句
+	 * </p>
+	 *
+	 * @param selective
+	 *            是否选择更新
+	 * @param mapperClass
+	 * @param modelClass
+	 * @param table
+	 */
+	protected void injectUpdateSql(boolean selective, Class<?> mapperClass, Class<?> modelClass, TableInfo table) {
+		SqlMethod sqlMethod = SqlMethod.UPDATE;
+		if (selective) {
+			sqlMethod = SqlMethod.UPDATE_SELECTIVE;
+		}
+		String sql = String.format(sqlMethod.getSql(), table.getTableName(), sqlSet(selective, table), sqlWhere(table, true));
+		SqlSource sqlSource = languageDriver.createSqlSource(configuration, sql, modelClass);
+		this.addUpdateMappedStatement(mapperClass, modelClass, sqlMethod.getMethod(), sqlSource);
+	}
+
+	/**
+	 * <p>
+	 * 注入查询 SQL 语句
+	 * </p>
+	 *
+	 * @param batch
+	 *            是否为批量插入
+	 * @param mapperClass
+	 * @param modelClass
+	 * @param table
+	 */
+	protected void injectSelectSql(boolean batch, Class<?> mapperClass, Class<?> modelClass, TableInfo table) {
+		SqlMethod sqlMethod = SqlMethod.SELECT_BY_ID;
+		SqlSource sqlSource = null;
+		if (batch) {
+			sqlMethod = SqlMethod.SELECT_BATCH;
+			StringBuilder ids = new StringBuilder();
+			ids.append("\n<foreach item=\"item\" index=\"index\" collection=\"list\" separator=\",\">");
+			ids.append("#{item}");
+			ids.append("\n</foreach>");
+			sqlSource = languageDriver.createSqlSource(configuration, String.format(sqlMethod.getSql(),
+					sqlSelectColumns(table, false), table.getTableName(), table.getKeyColumn(), ids.toString()), modelClass);
+		} else {
+			sqlSource = new RawSqlSource(configuration, String.format(sqlMethod.getSql(), sqlSelectColumns(table, false),
+					table.getTableName(), table.getKeyColumn(), table.getKeyProperty()), Object.class);
+		}
+		this.addSelectMappedStatement(mapperClass, sqlMethod.getMethod(), sqlSource, modelClass, table);
+	}
+
+	/**
+	 * <p>
+	 * 注入 map 查询 SQL 语句
+	 * </p>
+	 *
+	 * @param mapperClass
+	 * @param modelClass
+	 * @param table
+	 */
+	protected void injectSelectByMapSql(Class<?> mapperClass, Class<?> modelClass, TableInfo table) {
+		SqlMethod sqlMethod = SqlMethod.SELECT_BY_MAP;
+		String sql = String.format(sqlMethod.getSql(), sqlSelectColumns(table, false), table.getTableName(), sqlWhereByMap());
+		SqlSource sqlSource = languageDriver.createSqlSource(configuration, sql, Map.class);
+		this.addSelectMappedStatement(mapperClass, sqlMethod.getMethod(), sqlSource, modelClass, table);
+	}
+
+	/**
+	 * <p>
+	 * 注入实体查询一条记录 SQL 语句
+	 * </p>
+	 *
+	 * @param mapperClass
+	 * @param modelClass
+	 * @param table
+	 */
+	protected void injectSelectOneSql(Class<?> mapperClass, Class<?> modelClass, TableInfo table) {
+		SqlMethod sqlMethod = SqlMethod.SELECT_ONE;
+		String sql = String.format(sqlMethod.getSql(), sqlSelectColumns(table, false), table.getTableName(),
+				sqlWhere(table, false));
+		SqlSource sqlSource = languageDriver.createSqlSource(configuration, sql, modelClass);
+		this.addSelectMappedStatement(mapperClass, sqlMethod.getMethod(), sqlSource, modelClass, table);
+	}
+
+	/**
+	 * <p>
+	 * 注入实体查询总记录数 SQL 语句
+	 * </p>
+	 *
+	 * @param mapperClass
+	 * @param modelClass
+	 * @param table
+	 */
+	protected void injectSelectCountSql(Class<?> mapperClass, Class<?> modelClass, TableInfo table) {
+		SqlMethod sqlMethod = SqlMethod.SELECT_COUNT;
+		String sql = String.format(sqlMethod.getSql(), table.getTableName(), sqlWhere(table, true));
+		SqlSource sqlSource = languageDriver.createSqlSource(configuration, sql, modelClass);
+		this.addSelectMappedStatement(mapperClass, sqlMethod.getMethod(), sqlSource, Integer.class, null);
+	}
+
+	/**
+	 * <p>
+	 * 注入EntityWrapper方式查询记录列表 SQL 语句
+	 * </p>
+	 *
+	 * @param sqlMethod
+	 * @param mapperClass
+	 * @param modelClass
+	 * @param table
+	 */
+	protected void injectSelectListSql(SqlMethod sqlMethod, Class<?> mapperClass, Class<?> modelClass, TableInfo table) {
+		String sql = String.format(sqlMethod.getSql(), sqlSelectColumns(table, true), table.getTableName(), sqlWhereEntityWrapper(table));
+		SqlSource sqlSource = languageDriver.createSqlSource(configuration, sql, modelClass);
+		this.addSelectMappedStatement(mapperClass, sqlMethod.getMethod(), sqlSource, modelClass, table);
+	}
+	/**
+	 * <p>
+	 * 注入EntityWrapper查询总记录数 SQL 语句
+	 * </p>
+	 *
+	 * @param sqlMethod
+	 * @param mapperClass
+	 * @param modelClass
+	 * @param table
+	 */
+	protected void injectSelectCountByEWSql(SqlMethod sqlMethod, Class<?> mapperClass, Class<?> modelClass, TableInfo table) {
+		String sql = String.format(sqlMethod.getSql(), table.getTableName(), sqlWhereEntityWrapper(table));
+		SqlSource sqlSource = languageDriver.createSqlSource(configuration, sql, modelClass);
+		this.addSelectMappedStatement(mapperClass, sqlMethod.getMethod(), sqlSource, Integer.class, null);
+	}
+
+	/**
+	 * <p>
+	 * EntityWrapper方式获取select where
+	 * </p>
+	 *
+	 * @param table
+	 * @return String
+	 */
+	protected String sqlWhereEntityWrapper(TableInfo table) {
+		StringBuilder where = new StringBuilder("\n<if test=\"ew!=null\">");
+		where.append("\n<if test=\"ew.entity!=null\">\n<where>");
+		where.append("\n<if test=\"ew.entity.").append(table.getKeyProperty()).append("!=null\">\n");
+		where.append(table.getKeyColumn()).append("=#{ew.entity.").append(table.getKeyProperty()).append("}");
+		where.append("\n</if>");
+		List<TableFieldInfo> fieldList = table.getFieldList();
+		for (TableFieldInfo fieldInfo : fieldList) {
+			where.append(convertIfTag(fieldInfo, "ew.entity.", false));
+			where.append(" AND ").append(fieldInfo.getColumn()).append("=#{ew.entity.").append(fieldInfo.getEl()).append("}");
+			where.append(convertIfTag(fieldInfo, true));
+		}
+		where.append("\n</where>\n</if>");
+		where.append("\n<if test=\"ew.sqlSegment!=null\">\n${ew.sqlSegment}\n</if>");
+		where.append("\n</if>");
+		return where.toString();
+	}
+
+	/**
+	 * <p>
+	 * SQL 更新 set 语句
+	 * </p>
+	 *
+	 * @param selective
+	 *            是否选择更新
+	 * @param table
+	 * @return
+	 */
+	protected String sqlSet(boolean selective, TableInfo table) {
+		StringBuilder set = new StringBuilder();
+		set.append("<trim prefix=\"SET\" suffixOverrides=\",\">");
+		List<TableFieldInfo> fieldList = table.getFieldList();
+		for (TableFieldInfo fieldInfo : fieldList) {
+			if (selective) {
+				set.append(convertIfTag(fieldInfo, "et.", false));
+			}
+			set.append(fieldInfo.getColumn()).append("=#{et.").append(fieldInfo.getEl()).append("},");
+			if (selective) {
+				set.append(convertIfTag(fieldInfo, true));
+			}
+		}
+		set.append("\n</trim>");
+		return set.toString();
+	}
+
+	/**
+	 * <p>
+	 * SQL 查询所有表字段
+	 * </p>
+	 *
+	 * @param table
+	 * @param entityWrapper
+	 *            是否为包装类型查询
+	 * @return
+	 */
+	protected String sqlSelectColumns(TableInfo table, boolean entityWrapper) {
+		StringBuilder columns = new StringBuilder();
+		if (null != table.getResultMap()) {
+			/*
+			 * 存在 resultMap 映射返回
+			 */
+			if (entityWrapper) {
+				columns.append("<choose><when test=\"ew != null and ew.sqlSelect != null\">${ew.sqlSelect}</when><otherwise>");
+			}
+			columns.append("*");
+			if (entityWrapper) {
+				columns.append("</otherwise></choose>");
+			}
+		} else {
+			/*
+			 * 普通查询
+			 */
+			if (entityWrapper) {
+				columns.append("<choose><when test=\"ew != null and ew.sqlSelect != null\">${ew.sqlSelect}</when><otherwise>");
+			}
+			if (table.isKeyRelated()) {
+				columns.append(table.getKeyColumn()).append(" AS ").append(table.getKeyProperty());
+			} else {
+				columns.append(table.getKeyProperty());
+			}
+			List<TableFieldInfo> fieldList = table.getFieldList();
+			for (TableFieldInfo fieldInfo : fieldList) {
+				columns.append(",").append(fieldInfo.getColumn());
+				if (fieldInfo.isRelated()) {
+					columns.append(" AS ").append(fieldInfo.getProperty());
+				}
+			}
+			if (entityWrapper) {
+				columns.append("</otherwise></choose>");
+			}
+		}
+
+		/*
+		 * 返回所有查询字段内容
+		 */
+		return columns.toString();
+	}
+
+	/**
+	 * <p>
+	 * SQL 查询条件
+	 * </p>
+	 *
+	 * @param table
+	 * @param space
+	 *            是否为空判断
+	 * @return
+	 */
+	protected String sqlWhere(TableInfo table, boolean space) {
+		StringBuilder where = new StringBuilder();
+		if (space) {
+			where.append("\n<if test=\"ew!=null\">");
+		}
+		where.append("\n<where>");
+		where.append("\n<if test=\"ew.").append(table.getKeyProperty()).append("!=null\">\n");
+		where.append(table.getKeyColumn()).append("=#{ew.").append(table.getKeyProperty()).append("}");
+		where.append("\n</if>");
+		List<TableFieldInfo> fieldList = table.getFieldList();
+		for (TableFieldInfo fieldInfo : fieldList) {
+			where.append(convertIfTag(fieldInfo, "ew.", false));
+			where.append(" AND ").append(fieldInfo.getColumn()).append("=#{ew.").append(fieldInfo.getEl()).append("}");
+			where.append(convertIfTag(fieldInfo, true));
+		}
+		where.append("\n</where>");
+		if (space) {
+			where.append("\n</if>");
+		}
+		return where.toString();
+	}
+
+	/**
+	 * <p>
+	 * SQL map 查询条件
+	 * </p>
+	 */
+	protected String sqlWhereByMap() {
+		StringBuilder where = new StringBuilder();
+		where.append("\n<if test=\"cm!=null\">");
+		where.append("\n WHERE ");
+		where.append("\n<foreach collection=\"cm.keys\" item=\"k\" separator=\"AND\"> ");
+		where.append("\n${k}=#{cm[${k}]}");
+		where.append("\n</foreach>");
+		where.append("\n</if>");
+		return where.toString();
+	}
+
+	/**
+	 * <p>
+	 * IF 条件转换方法
+	 * </p>
+	 *
+	 * @param sqlCommandType
+	 *            SQL 操作类型
+	 * @param fieldInfo
+	 *            字段信息
+	 * @param prefix
+	 *            条件前缀
+	 * @param colse
+	 *            是否闭合标签
+	 * @return
+	 */
+	protected String convertIfTag(SqlCommandType sqlCommandType, TableFieldInfo fieldInfo, String prefix,
+								  boolean colse) {
+		/* 前缀处理 */
+		String property = fieldInfo.getProperty();
+		if (null != prefix) {
+			property = prefix + property;
+		}
+
+		/* 判断策略 */
+		if (sqlCommandType == SqlCommandType.INSERT && fieldInfo.getFieldStrategy() == FieldStrategy.FILL) {
+			return "";
+		}
+		if (fieldInfo.getFieldStrategy() == FieldStrategy.IGNORED) {
+			return "";
+		} else if (fieldInfo.getFieldStrategy() == FieldStrategy.NOT_EMPTY) {
+			if (colse) {
+				return "</if>";
+			} else {
+				return String.format("\n\t<if test=\"%s!=null and %s!=''\">", property, property);
+			}
+		} else {
+			//FieldStrategy.NOT_NULL
+			if (colse) {
+				return "</if>";
+			} else {
+				return String.format("\n\t<if test=\"%s!=null\">", property);
+			}
+		}
+	}
+
+	protected String convertIfTagInsert(TableFieldInfo fieldInfo, boolean colse) {
+		return convertIfTag(SqlCommandType.INSERT, fieldInfo, null, colse);
+	}
+
+	protected String convertIfTag(TableFieldInfo fieldInfo, String prefix, boolean colse) {
+		return convertIfTag(SqlCommandType.UNKNOWN, fieldInfo, prefix, colse);
+	}
+
+	protected String convertIfTag(TableFieldInfo fieldInfo, boolean colse) {
+		return convertIfTag(fieldInfo, null, colse);
+	}
+
+	/*
+	 * 查询
+	 */
+	public MappedStatement addSelectMappedStatement(Class<?> mapperClass, String id, SqlSource sqlSource, Class<?> resultType,
+													TableInfo table) {
+		if (null != table) {
+			String resultMap = table.getResultMap();
+			if (null != resultMap) {
+				/* 返回 resultMap 映射结果集 */
+				return this.addMappedStatement(mapperClass, id, sqlSource, SqlCommandType.SELECT, null, resultMap, null,
+						new NoKeyGenerator(), null, null);
+			}
+		}
+
+		/* 普通查询 */
+		return this.addMappedStatement(mapperClass, id, sqlSource, SqlCommandType.SELECT, null, null, resultType,
+				new NoKeyGenerator(), null, null);
+	}
+
+	/*
+	 * 插入
+	 */
+	public MappedStatement addInsertMappedStatement(Class<?> mapperClass, Class<?> modelClass, String id, SqlSource sqlSource,
+													KeyGenerator keyGenerator, String keyProperty, String keyColumn) {
+		return this.addMappedStatement(mapperClass, id, sqlSource, SqlCommandType.INSERT, modelClass, null, Integer.class,
+				keyGenerator, keyProperty, keyColumn);
+	}
+
+	/*
+	 * 删除
+	 */
+	public MappedStatement addDeleteMappedStatement(Class<?> mapperClass, String id, SqlSource sqlSource) {
+		return this.addMappedStatement(mapperClass, id, sqlSource, SqlCommandType.DELETE, null, null, Integer.class,
+				new NoKeyGenerator(), null, null);
+	}
+
+	/*
+	 * 更新
+	 */
+	public MappedStatement addUpdateMappedStatement(Class<?> mapperClass, Class<?> modelClass, String id, SqlSource sqlSource) {
+		return this.addMappedStatement(mapperClass, id, sqlSource, SqlCommandType.UPDATE, modelClass, null, Integer.class,
+				new NoKeyGenerator(), null, null);
+	}
+
+	public MappedStatement addMappedStatement(Class<?> mapperClass, String id, SqlSource sqlSource,
+											  SqlCommandType sqlCommandType, Class<?> parameterClass, String resultMap, Class<?> resultType,
+											  KeyGenerator keyGenerator, String keyProperty, String keyColumn) {
+		String statementName = mapperClass.getName() + "." + id;
+		if (configuration.hasStatement(statementName)) {
+			System.err.println("{" + statementName
+					+ "} Has been loaded by XML or SqlProvider, ignoring the injection of the SQL.");
+			return null;
+		}
+		/* 缓存逻辑处理 */
+		boolean isSelect = false;
+		if (sqlCommandType == SqlCommandType.SELECT) {
+			isSelect = true;
+		}
+		return builderAssistant.addMappedStatement(id, sqlSource, StatementType.PREPARED, sqlCommandType, null, null, null,
+				parameterClass, resultMap, resultType, null, !isSelect, isSelect, false, keyGenerator, keyProperty, keyColumn,
+				configuration.getDatabaseId(), languageDriver, null);
+	}
+
+}