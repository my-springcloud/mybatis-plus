<?xml version="1.0" encoding="UTF-8" ?>
<!DOCTYPE configuration PUBLIC "-//mybatis.org//DTD Config 3.0//EN" "http://mybatis.org/dtd/mybatis-3-config.dtd">
<configuration>
    <!--
     | 属性定义配置
     |
     | 加载配置文件 resource="jdbc.properties" 
     | 可以在本配置文件中使用 ${name} 来使用属性值
     | -->
    <!--
<properties resource="jdbc.properties">
     | 可通过以下方式定义属性, 加载配置文件中的属性会覆盖掉此处定义的同名属性
     | <property name="" value=""/>
</properties>
     | -->

    <!-- 
     | 全局配置设置
     |
     | 可配置选项                                        默认值, 描述
     |
     | aggressiveLazyLoading     true, 当设置为‘true’的时候，懒加载的对象可能被任何懒属性全部加载。否则，每个属性都按需加载。
     | multipleResultSetsEnabled true, 允许和不允许单条语句返回多个数据集（取决于驱动需求）
     | useColumnLabel            true, 使用列标签代替列名称。不同的驱动器有不同的作法。参考一下驱动器文档，或者用这两个不同的选项进行测试一下。
     | useGeneratedKeys          false, 允许JDBC 生成主键。需要驱动器支持。如果设为了true，这个设置将强制使用被生成的主键，有一些驱动器不兼容不过仍然可以执行。
     | autoMappingBehavior       PARTIAL, 指定MyBatis 是否并且如何来自动映射数据表字段与对象的属性。PARTIAL将只自动映射简单的，没有嵌套的结果。FULL 将自动映射所有复杂的结果。
     | defaultExecutorType       SIMPLE, 配置和设定执行器，SIMPLE 执行器执行其它语句。REUSE 执行器可能重复使用prepared statements 语句，BATCH执行器可以重复执行语句和批量更新。
     | defaultStatementTimeout   null, 设置一个时限，以决定让驱动器等待数据库回应的多长时间为超时
     | -->
    <settings>
        <!-- 这个配置使全局的映射器启用或禁用缓存 -->
        <setting name="cacheEnabled" value="true"/>
        <!-- 全局启用或禁用延迟加载。当禁用时，所有关联对象都会即时加载 -->
        <setting name="lazyLoadingEnabled" value="true"/>
        <!-- 是否开启驼峰命名策略，例如 user_nane 映射为 userName -->
        <setting name="mapUnderscoreToCamelCase" value="false"/>

    </settings>

    <!-- 
     | 别名定义
     |
    <typeAliases>
     	1、明确定义 
        <typeAlias type="com.baomidou.mybatisplus.test.mysql.entity.User" alias="User" />
        
     	2、扫描指定包下的实体 
        <package name="com.baomidou.mybatisplus.test.mysql.entity" />
    </typeAliases>
     | -->
    <typeAliases>
        <package name="com.baomidou.mybatisplus.test.mysql.entity"/>
    </typeAliases>

    <!-- 插件配置 -->
    <plugins>
        <!--
         | 分页插件配置
         | 插件提供二种方言选择：1、默认方言 2、自定义方言实现类，两者均未配置则抛出异常！
         | dialectType 数据库方言
         |             默认支持  mysql  oracle  hsql  sqlite  postgre  sqlserver
         | dialectClazz 方言实现类
         |              自定义需要实现 com.baomidou.mybatisplus.plugins.pagination.IDialect 接口
         | -->
        <plugin interceptor="com.baomidou.mybatisplus.plugins.PaginationInterceptor">
            <property name="dialectType" value="mysql"/>
        </plugin>
        <!-- SQL 执行性能分析，开发环境使用，线上不推荐。 maxTime 指的是 sql 最大执行时长 -->
        <plugin interceptor="com.baomidou.mybatisplus.plugins.PerformanceInterceptor">
            <property name="maxTime" value="100"/>
        </plugin>
        <!-- SQL 执行分析拦截器 stopProceed 发现全表执行 delete update 是否停止运行 -->
        <plugin interceptor="com.baomidou.mybatisplus.plugins.SqlExplainInterceptor">
            <property name="stopProceed" value="false"/>
        </plugin>
    </plugins>

    <!-- 环境配置 -->
    <environments default="development">
        <environment id="development">
            <!-- 使用 JDBC 管理事务 -->
            <transactionManager type="JDBC"/>
            <!-- 数据库连接池 -->
            <dataSource type="POOLED">
                <property name="driver" value="com.mysql.jdbc.Driver"/>
                <property name="url" value="jdbc:mysql://localhost:3306/mybatis-plus"/>
                <property name="username" value="root"/>
                <property name="password" value="521"/>
                <property name="poolMaximumActiveConnections" value="100"/>
                <property name="poolMaximumIdleConnections" value="20"/>
                <!--
                    <property name="driver" value="${jdbc.driver}" />
                    <property name="url" value="${jdbc.url}" />
                    <property name="username" value="${jdbc.username}" />
                    <property name="password" value="${jdbc.password}" />
                 -->
            </dataSource>
        </environment>
    </environments>


    <!--
     | SQL映射定义Mappers
     |
     | resource 指定在classpath中的mapper文件。
     | url      通过完全文件系统路径或者web URL地址来指向mapper文件
     | class    指向一个mapper接口
     | package  指向可以找到Mapper接口的包名
     | -->
    <mappers>
        <mapper resource="mysql/RoleMapper.xml"/>
<<<<<<< HEAD
        <mapper class="com.baomidou.mybatisplus.test.mysql.mapper.UserMapper"/>
        <mapper class="com.baomidou.mybatisplus.test.mysql.mapper.NotPKMapper"/>
        <mapper resource="mysql/UserMapper.xml"/>
        <mapper class="com.baomidou.mybatisplus.test.mysql.mapper.RoleMapper"/>
        <mapper class="com.baomidou.mybatisplus.test.mysql.mapper.TestMapper"/>
=======
        <mapper class="com.baomidou.mybatisplus.test.mysql.UserMapper"/>
        <mapper class="com.baomidou.mybatisplus.test.mysql.NotPKMapper"/>
        <mapper resource="mysql/UserMapper.xml"/>
        <mapper class="com.baomidou.mybatisplus.test.mysql.RoleMapper"/>
        <mapper class="com.baomidou.mybatisplus.test.mysql.TestMapper"/>
>>>>>>> ab5a8c41
    </mappers>
</configuration><|MERGE_RESOLUTION|>--- conflicted
+++ resolved
@@ -109,18 +109,10 @@
      | -->
     <mappers>
         <mapper resource="mysql/RoleMapper.xml"/>
-<<<<<<< HEAD
         <mapper class="com.baomidou.mybatisplus.test.mysql.mapper.UserMapper"/>
         <mapper class="com.baomidou.mybatisplus.test.mysql.mapper.NotPKMapper"/>
         <mapper resource="mysql/UserMapper.xml"/>
-        <mapper class="com.baomidou.mybatisplus.test.mysql.mapper.RoleMapper"/>
-        <mapper class="com.baomidou.mybatisplus.test.mysql.mapper.TestMapper"/>
-=======
-        <mapper class="com.baomidou.mybatisplus.test.mysql.UserMapper"/>
-        <mapper class="com.baomidou.mybatisplus.test.mysql.NotPKMapper"/>
-        <mapper resource="mysql/UserMapper.xml"/>
         <mapper class="com.baomidou.mybatisplus.test.mysql.RoleMapper"/>
         <mapper class="com.baomidou.mybatisplus.test.mysql.TestMapper"/>
->>>>>>> ab5a8c41
     </mappers>
 </configuration>