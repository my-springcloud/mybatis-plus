/**
 * Copyright (c) 2011-2014, hubin (jobob@qq.com).
 * <p>
 * Licensed under the Apache License, Version 2.0 (the "License"); you may not
 * use this file except in compliance with the License. You may obtain a copy of
 * the License at
 * <p>
 * http://www.apache.org/licenses/LICENSE-2.0
 * <p>
 * Unless required by applicable law or agreed to in writing, software
 * distributed under the License is distributed on an "AS IS" BASIS, WITHOUT
 * WARRANTIES OR CONDITIONS OF ANY KIND, either express or implied. See the
 * License for the specific language governing permissions and limitations under
 * the License.
 */
package com.baomidou.mybatisplus.test.mysql;

import com.baomidou.mybatisplus.MybatisSessionFactoryBuilder;
import com.baomidou.mybatisplus.mapper.EntityWrapper;
import com.baomidou.mybatisplus.plugins.Page;
import com.baomidou.mybatisplus.plugins.pagination.Pagination;
import com.baomidou.mybatisplus.test.mysql.entity.Role;
import com.baomidou.mybatisplus.test.mysql.entity.User;
import com.baomidou.mybatisplus.toolkit.IdWorker;
import org.apache.ibatis.jdbc.SQL;
import org.apache.ibatis.session.SqlSession;
import org.apache.ibatis.session.SqlSessionFactory;

import java.io.InputStream;
import java.util.ArrayList;
import java.util.HashMap;
import java.util.List;
import java.util.Map;

/**
 * <p>
 * MybatisPlus 测试类
 * </p>
 * <p>
 * 自动提交了事务问题：<br>
 * http://www.mybatis.org/spring/transactions.html#programmatic<br>
 * https://github.com/mybatis/spring/issues/39<br>
 * </p>
 *
 * @author hubin sjy
 * @Date 2016-01-23
 */
public class UserMapperTest {

	/**
	 * RUN 测试
	 * <p>
	 * <p>
	 * MybatisPlus 加载 SQL 顺序：
	 * </p>
	 * 1、加载XML中的SQL<br>
	 * 2、加载sqlProvider中的SQL<br>
	 * 3、xmlSql 与 sqlProvider不能包含相同的SQL<br>
	 * <br>
	 * 调整后的SQL优先级：xmlSql > sqlProvider > crudSql <br>
	 */
	public static void main(String[] args) {

		// 加载配置文件
		InputStream in = UserMapperTest.class.getClassLoader().getResourceAsStream("mysql-config.xml");

		/*
		 * 此处采用 MybatisSessionFactoryBuilder 构建
		 * SqlSessionFactory，目的是引入BaseMapper功能
		 */
		MybatisSessionFactoryBuilder mf = new MybatisSessionFactoryBuilder();

		/*
		 * 1、数据库字段驼峰命名不需要任何设置 2、当前演示是驼峰下划线混合命名 3、如下开启，表示数据库字段使用下划线命名，该设置是全局的。
		 * 开启该设置实体可无 @TableId(value = "test_id") 字段映射
		 */
		// mf.setDbColumnUnderline(true);

		/**
		 * 设置，自定义 SQL 注入器
		 */
		mf.setSqlInjector(new MySqlInjector());

		/**
		 * 设置，自定义 元对象填充器，实现公共字段自动写入
		 */
		mf.setMetaObjectHandler(new MyMetaObjectHandler());

		SqlSessionFactory sessionFactory = mf.build(in);
		SqlSession session = sessionFactory.openSession();
		UserMapper userMapper = session.getMapper(UserMapper.class);
		System.err.println(" debug run 查询执行 user 表数据变化！ ");
		userMapper.deleteAll();

		/**
		 * sjy 测试@TableField的el属性
		 */
		Role role = new Role();
		role.setId(IdWorker.getId());
		role.setName("admin");

		User userA = new User();
		userA.setId(IdWorker.getId());
		userA.setName("junyu_shi");
		userA.setAge(1);
		userA.setDesc("测试一把");
		userA.setTestType(1);
		userA.setRole(role);

		int rlt = userMapper.insert(userA);
		User whereUser = userMapper.selectOne(userA);
		print(whereUser);

		userA.setAge(18);
		userMapper.updateById(userA);
		userMapper.delete(new EntityWrapper<User>(userA));
		System.err.println("--------- @TableField el() --------- " + rlt);

		/**
		 * 注解插件测试
		 */
		rlt = userMapper.insertInjector(new User(1L, "1", 1, 1));
		System.err.println("--------- insertInjector --------- " + rlt);

		/**
		 * ehcache 缓存测试
		 */
		User cacheUser = userMapper.selectOne(new User(1L, 1));
		print(cacheUser);
		cacheUser = userMapper.selectOne(new User(1L, 1));
		print(cacheUser);

		/**
		 * 插入
		 */
		long id = IdWorker.getId();
		rlt = userMapper.insert(new User(id, "abc", 18, 1));
		System.err.println("\n--------------insert-------" + rlt);
		sleep();

		rlt = userMapper.insert(new User(18));
		System.err.println("\n----------测试 name 字段忽略验证----insert-------" + rlt);
		sleep();

		List<User> ul = new ArrayList<User>();

		/* 手动输入 ID */
		ul.add(new User(11L, "1", 1, 0));
		ul.add(new User(12L, "2", 2, 1));
		ul.add(new User(13L, "3", 3, 1));
		ul.add(new User(14L, "delname", 4, 0));
		ul.add(new User(15L, "5", 5, 1));
		ul.add(new User(16L, "6", 6, 0));

		/* 测试 name test_type 填充 */
		ul.add(new User(17L, 7));
		ul.add(new User(18L, 8));
		ul.add(new User(19L, 9));
		ul.add(new User(7));
		ul.add(new User(20L, "deleteByMap", 7, 0));

		/* 使用 ID_WORKER 自动生成 ID */
		ul.add(new User("8", 8, 1));
		ul.add(new User("9", 9, 1));
		rlt = userMapper.insertBatch(ul);
		System.err.println("\n--------------insertBatch----------------" + rlt + "\n\n");

		/**
		 * 提交，往下操作在一个事物中！！！
		 */
		session.commit();

		/*
		 * 删除
		 */
		rlt = userMapper.deleteById(id);
		System.err.println("---------deleteById------- delete id=" + id + " ,result=" + rlt + "\n\n");
		sleep();

		Map<String, Object> columnMap = new HashMap<String, Object>();
		columnMap.put("name", "deleteByMap");
		columnMap.put("age", null);
		rlt = userMapper.deleteByMap(columnMap);
		System.err.println("---------deleteByMap------- result=" + rlt + "\n\n");
		sleep();

		List<Long> il = new ArrayList<Long>();
		il.add(16L);
		il.add(17L);
		rlt = userMapper.deleteBatchIds(il);
		System.err.println("---------deleteBatchIds------- delete id=" + id + " ,result=" + rlt + "\n\n");
		sleep();

		rlt = userMapper.delete(new EntityWrapper<User>(new User(14L, "delname")));
		System.err.println("--------------delete------------------ result=" + rlt + "\n\n");
		sleep();

		/*
		 * <p> 修改 </p>
		 * 
		 * updateById 是从 BaseMapper 中继承而来的，UserMapper.xml中并没有申明改sql
		 */
		rlt = userMapper.updateById(new User(12L, "MybatisPlus"));
		System.err.println("------------------updateById---------------------- result=" + rlt + "\n\n");
		sleep();

		rlt = userMapper.updateById(new User(12L, "update all column", 12, 12));
		System.err.println("------------------updateById---------------------- result=" + rlt + "\n\n");
		sleep();

		rlt = userMapper.update(new User("55", 55, 5), new EntityWrapper<User>(new User(15L, "5")));
		System.err.println("------------------update---------------------- result=" + rlt + "\n\n");
		sleep();

		EntityWrapper<User> ew1 = new EntityWrapper<User>();
		ew1.addFilter("test_id={0} AND name={1}", 15L, "55");
		rlt = userMapper.update(new User("00"), ew1);
		System.err.println("------------------update---------------------- result=" + rlt + "\n\n");
		sleep();

		/* 无条件选择更新 */
		// userMapper.update(new User("11"), null);

		List<User> userList = new ArrayList<User>();
		userList.add(new User(11L, "updateBatchById-1", 1, 1));
		userList.add(new User(12L, "updateBatchById-2", 2, 1));
		userList.add(new User(13L, "updateBatchById-3", 3, 1));
		rlt = userMapper.updateBatchById(userList);
		System.err.println("------------------updateBatchById---------------------- result=" + rlt + "\n\n");
		sleep();

		/*
		 * <p> 查询 </p>
		 */
		System.err.println("\n------------------selectById----------------------");
		User user = userMapper.selectById(12L);
		print(user);

		System.err.println("\n------------------selectBatchIds----------------------");
		List<Long> idList = new ArrayList<Long>();
		idList.add(11L);
		idList.add(12L);
		List<User> ul0 = userMapper.selectBatchIds(idList);
		for (User anUl0 : ul0) {
			print(anUl0);
		}

		System.err.println("\n------------------selectByMap-----满足 map 条件的数据----");
		Map<String, Object> cm = new HashMap<String, Object>();
		cm.put("test_type", 1);
		List<User> ul1 = userMapper.selectByMap(cm);
		for (User anUl1 : ul1) {
			print(anUl1);
		}

		System.err.println("\n------------------selectOne----------------------");
		User userOne = userMapper.selectOne(new User("abc"));
		print(userOne);

		System.err.println("\n------------------selectCount----------------------");
		System.err.println("查询 type=1 总记录数：" + userMapper.selectCount(new EntityWrapper<User>(new User(1))));
		System.err.println("总记录数：" + userMapper.selectCount(null));

		System.err.println("\n------------------selectList-----所有数据----id--DESC--排序----");
		List<User> ul2 = userMapper.selectList(new EntityWrapper<User>(null, "age,name"));
		for (User anUl2 : ul2) {
			print(anUl2);
		}

		System.err.println("\n------------------list 分页查询 ----查询 testType = 1 的所有数据--id--DESC--排序--------");
		Page<User> page = new Page<User>(1, 2);
		EntityWrapper<User> ew = new EntityWrapper<User>(new User(1));

		/*
		 * 查询字段
		 */
		ew.setSqlSelect("age,name");

		/*
		 * 查询条件，SQL 片段(根据常用的写SQL的方式按顺序添加相关条件即可)
		 */
		ew.where("name like {0}", "'%dateBatch%'").and("age={0}", 3).orderBy("age,name", true);
		List<User> paginList = userMapper.selectPage(page, ew);
		page.setRecords(paginList);
		for (int i = 0; i < page.getRecords().size(); i++) {
			print(page.getRecords().get(i));
		}
		System.err.println(" 翻页：" + page.toString());

		System.err.println("\n---------------xml---selectListRow 分页查询，不查询总数（此时可自定义 count 查询）----无查询条件--------------");
		// TODO 查询总数传 Page 对象即可
		List<User> rowList = userMapper.selectListRow(new Pagination(0, 2, false));
		for (User aRowList : rowList) {
			print(aRowList);
		}

		/*
		 * 用户列表
		 */
<<<<<<< HEAD
        System.err.println(" selectList EntityWrapper == null \n");
        paginList = userMapper.selectList(null);
        for (User aPaginList : paginList) {
            print(aPaginList);
        }

        /*
         * <p>
         * 纯 SQL 查询！！！
         * </p>
         * <p>
         * 用法参考：/mybatis-plus/src/test/java/com/baomidou/mybatisplus/test/SqlBuilderTest.java
         * </p>
         */
        SQL sql = new SQL() {{
            SELECT("a.test_id as id, a.name, a.age");
            FROM("user a");
            WHERE("a.test_type=1");
        }};
        // SQL 插入
        System.err.println(" insertSql 执行 SQL \n");
        rlt = userMapper.insertSql(new SQL(){{
        	INSERT_INTO("user");
            VALUES("test_id, name, age, test_type", IdWorker.getId() + ", 'testInsertSql', 5, 1");
        }}.toString());
        System.err.println("插入！条数：" + rlt);

        // SQL 查询
        System.err.println(" selectListSql 执行 SQL \n");
        List<Map<String, Object>> ul3 = userMapper.selectListSql(sql.toString());
        for (Map<String, Object> u : ul3) {
			System.err.println(u);
=======
		System.err.println(" selectList EntityWrapper == null \n");
		paginList = userMapper.selectList(null);
		for (User aPaginList : paginList) {
			print(aPaginList);
		}

		/*
		 * <p> 纯 SQL 查询！！！ </p> <p>
		 * 用法参考：/mybatis-plus/src/test/java/com/baomidou
		 * /mybatisplus/test/SqlBuilderTest.java </p>
		 */
		SQL sql = new SQL() {
			{
				SELECT("a.test_id as id, a.name, a.age");
				FROM("user a");
				WHERE("a.test_type=1");
			}
		};
		// SQL 插入
		System.err.println(" insertSql 执行 SQL \n");
		rlt = userMapper.insertSql(new SQL() {
			{
				INSERT_INTO("user");
				VALUES("name, age, test_type", "'testInsertSql', 5, 1");
			}
		}.toString());
		System.err.println("插入！条数：" + rlt);

		// SQL 查询
		System.err.println(" selectListSql 执行 SQL \n");
		List<Map<String, Object>> ul3Map = userMapper.selectListSql(sql.toString());
		for (Map<String, Object> map : ul3Map) {
			System.out.println(map);
		}

		// SQL 删除
		System.err.println(" deleteSql 执行 SQL \n");
		rlt = userMapper.deleteSql(new SQL() {
			{
				DELETE_FROM("user");
				WHERE("name='testInsertSql'");
			}
		}.toString());
		System.err.println("删除！条数：" + rlt);

		// SQL 更新
		System.err.println(" updateSql 执行 SQL \n");
		rlt = userMapper.updateSql(new SQL() {
			{
				UPDATE("user");
				SET("age=6");
				WHERE("test_type=1");
			}
		}.toString());
		System.err.println("成功更新！条数：" + rlt);

		// SQL 翻页
		System.err.println(" selectPageSql 执行 SQL \n");
		Page<User> page3 = new Page<User>(0, 10);
		List<User> ul3 = userMapper.selectPageSql(page3, sql.toString());
		for (User u : ul3) {
			print(u);
>>>>>>> 82a0e6df
		}
		System.err.println("翻页结果：" + page3.toString());

		/**
		 * 自定义方法，删除测试数据
		 */
		rlt = userMapper.deleteAll();
		System.err.println("清空测试数据！ rlt=" + rlt);

<<<<<<< HEAD
        // SQL 删除
        System.err.println(" deleteSql 执行 SQL \n");
        rlt = userMapper.deleteSql(new SQL(){{
        	DELETE_FROM("user");
        	WHERE("name='testInsertSql'");
        }}.toString());
        System.err.println("删除！条数：" + rlt);

        // SQL 更新
        System.err.println(" updateSql 执行 SQL \n");
        rlt = userMapper.updateSql(new SQL(){{
        	UPDATE("user");
        	SET("age=6");
        	WHERE("test_type=1");
        }}.toString());
        System.err.println("成功更新！条数：" + rlt);

        // SQL 翻页
        System.err.println(" selectPageSql 执行 SQL \n");
        Page<Map<String, Object>> page3 = new Page<Map<String, Object>>(0, 10);
        List<Map<String, Object>> ml = userMapper.selectPageSql(page3, sql.toString());
        for (Map<String, Object> map : ml) {
        	System.err.println("翻页 map 结果：" + map);
		}
        System.err.println("翻页结果：" + page3.toString());
        
        /**
         * 自定义方法，删除测试数据
         */
        rlt = userMapper.deleteAll();
        System.err.println("清空测试数据！ rlt=" + rlt);

        /**
         * 提交
         */
        session.commit();
    }

    /*
     * 打印测试信息
     */
    private static void print(User user) {
        sleep();
        if (user != null) {
            System.out.println("\n user: id=" + user.getId() + ", name=" + user.getName() + ", age=" + user.getAge()
                    + ", testType=" + user.getTestType());
        } else {
            System.out.println("\n user is null.");
        }
    }

    /*
     * 慢点打印
     */
    private static void sleep() {
        try {
            Thread.sleep(1000);
        } catch (InterruptedException e) {
            e.printStackTrace();
        }
    }
=======
		/**
		 * 提交
		 */
		session.commit();
	}

	/*
	 * 打印测试信息
	 */
	private static void print(User user) {
		sleep();
		if (user != null) {
			System.out.println("\n user: id=" + user.getId() + ", name=" + user.getName() + ", age=" + user.getAge()
					+ ", testType=" + user.getTestType());
		} else {
			System.out.println("\n user is null.");
		}
	}

	/*
	 * 慢点打印
	 */
	private static void sleep() {
		try {
			Thread.sleep(1000);
		} catch (InterruptedException e) {
			e.printStackTrace();
		}
	}
>>>>>>> 82a0e6df
}
<|MERGE_RESOLUTION|>--- conflicted
+++ resolved
@@ -1,499 +1,406 @@
-/**
- * Copyright (c) 2011-2014, hubin (jobob@qq.com).
- * <p>
- * Licensed under the Apache License, Version 2.0 (the "License"); you may not
- * use this file except in compliance with the License. You may obtain a copy of
- * the License at
- * <p>
- * http://www.apache.org/licenses/LICENSE-2.0
- * <p>
- * Unless required by applicable law or agreed to in writing, software
- * distributed under the License is distributed on an "AS IS" BASIS, WITHOUT
- * WARRANTIES OR CONDITIONS OF ANY KIND, either express or implied. See the
- * License for the specific language governing permissions and limitations under
- * the License.
- */
-package com.baomidou.mybatisplus.test.mysql;
-
-import com.baomidou.mybatisplus.MybatisSessionFactoryBuilder;
-import com.baomidou.mybatisplus.mapper.EntityWrapper;
-import com.baomidou.mybatisplus.plugins.Page;
-import com.baomidou.mybatisplus.plugins.pagination.Pagination;
-import com.baomidou.mybatisplus.test.mysql.entity.Role;
-import com.baomidou.mybatisplus.test.mysql.entity.User;
-import com.baomidou.mybatisplus.toolkit.IdWorker;
-import org.apache.ibatis.jdbc.SQL;
-import org.apache.ibatis.session.SqlSession;
-import org.apache.ibatis.session.SqlSessionFactory;
-
-import java.io.InputStream;
-import java.util.ArrayList;
-import java.util.HashMap;
-import java.util.List;
-import java.util.Map;
-
-/**
- * <p>
- * MybatisPlus 测试类
- * </p>
- * <p>
- * 自动提交了事务问题：<br>
- * http://www.mybatis.org/spring/transactions.html#programmatic<br>
- * https://github.com/mybatis/spring/issues/39<br>
- * </p>
- *
- * @author hubin sjy
- * @Date 2016-01-23
- */
-public class UserMapperTest {
-
-	/**
-	 * RUN 测试
-	 * <p>
-	 * <p>
-	 * MybatisPlus 加载 SQL 顺序：
-	 * </p>
-	 * 1、加载XML中的SQL<br>
-	 * 2、加载sqlProvider中的SQL<br>
-	 * 3、xmlSql 与 sqlProvider不能包含相同的SQL<br>
-	 * <br>
-	 * 调整后的SQL优先级：xmlSql > sqlProvider > crudSql <br>
-	 */
-	public static void main(String[] args) {
-
-		// 加载配置文件
-		InputStream in = UserMapperTest.class.getClassLoader().getResourceAsStream("mysql-config.xml");
-
-		/*
-		 * 此处采用 MybatisSessionFactoryBuilder 构建
-		 * SqlSessionFactory，目的是引入BaseMapper功能
-		 */
-		MybatisSessionFactoryBuilder mf = new MybatisSessionFactoryBuilder();
-
-		/*
-		 * 1、数据库字段驼峰命名不需要任何设置 2、当前演示是驼峰下划线混合命名 3、如下开启，表示数据库字段使用下划线命名，该设置是全局的。
-		 * 开启该设置实体可无 @TableId(value = "test_id") 字段映射
-		 */
-		// mf.setDbColumnUnderline(true);
-
-		/**
-		 * 设置，自定义 SQL 注入器
-		 */
-		mf.setSqlInjector(new MySqlInjector());
-
-		/**
-		 * 设置，自定义 元对象填充器，实现公共字段自动写入
-		 */
-		mf.setMetaObjectHandler(new MyMetaObjectHandler());
-
-		SqlSessionFactory sessionFactory = mf.build(in);
-		SqlSession session = sessionFactory.openSession();
-		UserMapper userMapper = session.getMapper(UserMapper.class);
-		System.err.println(" debug run 查询执行 user 表数据变化！ ");
-		userMapper.deleteAll();
-
-		/**
-		 * sjy 测试@TableField的el属性
-		 */
-		Role role = new Role();
-		role.setId(IdWorker.getId());
-		role.setName("admin");
-
-		User userA = new User();
-		userA.setId(IdWorker.getId());
-		userA.setName("junyu_shi");
-		userA.setAge(1);
-		userA.setDesc("测试一把");
-		userA.setTestType(1);
-		userA.setRole(role);
-
-		int rlt = userMapper.insert(userA);
-		User whereUser = userMapper.selectOne(userA);
-		print(whereUser);
-
-		userA.setAge(18);
-		userMapper.updateById(userA);
-		userMapper.delete(new EntityWrapper<User>(userA));
-		System.err.println("--------- @TableField el() --------- " + rlt);
-
-		/**
-		 * 注解插件测试
-		 */
-		rlt = userMapper.insertInjector(new User(1L, "1", 1, 1));
-		System.err.println("--------- insertInjector --------- " + rlt);
-
-		/**
-		 * ehcache 缓存测试
-		 */
-		User cacheUser = userMapper.selectOne(new User(1L, 1));
-		print(cacheUser);
-		cacheUser = userMapper.selectOne(new User(1L, 1));
-		print(cacheUser);
-
-		/**
-		 * 插入
-		 */
-		long id = IdWorker.getId();
-		rlt = userMapper.insert(new User(id, "abc", 18, 1));
-		System.err.println("\n--------------insert-------" + rlt);
-		sleep();
-
-		rlt = userMapper.insert(new User(18));
-		System.err.println("\n----------测试 name 字段忽略验证----insert-------" + rlt);
-		sleep();
-
-		List<User> ul = new ArrayList<User>();
-
-		/* 手动输入 ID */
-		ul.add(new User(11L, "1", 1, 0));
-		ul.add(new User(12L, "2", 2, 1));
-		ul.add(new User(13L, "3", 3, 1));
-		ul.add(new User(14L, "delname", 4, 0));
-		ul.add(new User(15L, "5", 5, 1));
-		ul.add(new User(16L, "6", 6, 0));
-
-		/* 测试 name test_type 填充 */
-		ul.add(new User(17L, 7));
-		ul.add(new User(18L, 8));
-		ul.add(new User(19L, 9));
-		ul.add(new User(7));
-		ul.add(new User(20L, "deleteByMap", 7, 0));
-
-		/* 使用 ID_WORKER 自动生成 ID */
-		ul.add(new User("8", 8, 1));
-		ul.add(new User("9", 9, 1));
-		rlt = userMapper.insertBatch(ul);
-		System.err.println("\n--------------insertBatch----------------" + rlt + "\n\n");
-
-		/**
-		 * 提交，往下操作在一个事物中！！！
-		 */
-		session.commit();
-
-		/*
-		 * 删除
-		 */
-		rlt = userMapper.deleteById(id);
-		System.err.println("---------deleteById------- delete id=" + id + " ,result=" + rlt + "\n\n");
-		sleep();
-
-		Map<String, Object> columnMap = new HashMap<String, Object>();
-		columnMap.put("name", "deleteByMap");
-		columnMap.put("age", null);
-		rlt = userMapper.deleteByMap(columnMap);
-		System.err.println("---------deleteByMap------- result=" + rlt + "\n\n");
-		sleep();
-
-		List<Long> il = new ArrayList<Long>();
-		il.add(16L);
-		il.add(17L);
-		rlt = userMapper.deleteBatchIds(il);
-		System.err.println("---------deleteBatchIds------- delete id=" + id + " ,result=" + rlt + "\n\n");
-		sleep();
-
-		rlt = userMapper.delete(new EntityWrapper<User>(new User(14L, "delname")));
-		System.err.println("--------------delete------------------ result=" + rlt + "\n\n");
-		sleep();
-
-		/*
-		 * <p> 修改 </p>
-		 * 
-		 * updateById 是从 BaseMapper 中继承而来的，UserMapper.xml中并没有申明改sql
-		 */
-		rlt = userMapper.updateById(new User(12L, "MybatisPlus"));
-		System.err.println("------------------updateById---------------------- result=" + rlt + "\n\n");
-		sleep();
-
-		rlt = userMapper.updateById(new User(12L, "update all column", 12, 12));
-		System.err.println("------------------updateById---------------------- result=" + rlt + "\n\n");
-		sleep();
-
-		rlt = userMapper.update(new User("55", 55, 5), new EntityWrapper<User>(new User(15L, "5")));
-		System.err.println("------------------update---------------------- result=" + rlt + "\n\n");
-		sleep();
-
-		EntityWrapper<User> ew1 = new EntityWrapper<User>();
-		ew1.addFilter("test_id={0} AND name={1}", 15L, "55");
-		rlt = userMapper.update(new User("00"), ew1);
-		System.err.println("------------------update---------------------- result=" + rlt + "\n\n");
-		sleep();
-
-		/* 无条件选择更新 */
-		// userMapper.update(new User("11"), null);
-
-		List<User> userList = new ArrayList<User>();
-		userList.add(new User(11L, "updateBatchById-1", 1, 1));
-		userList.add(new User(12L, "updateBatchById-2", 2, 1));
-		userList.add(new User(13L, "updateBatchById-3", 3, 1));
-		rlt = userMapper.updateBatchById(userList);
-		System.err.println("------------------updateBatchById---------------------- result=" + rlt + "\n\n");
-		sleep();
-
-		/*
-		 * <p> 查询 </p>
-		 */
-		System.err.println("\n------------------selectById----------------------");
-		User user = userMapper.selectById(12L);
-		print(user);
-
-		System.err.println("\n------------------selectBatchIds----------------------");
-		List<Long> idList = new ArrayList<Long>();
-		idList.add(11L);
-		idList.add(12L);
-		List<User> ul0 = userMapper.selectBatchIds(idList);
-		for (User anUl0 : ul0) {
-			print(anUl0);
-		}
-
-		System.err.println("\n------------------selectByMap-----满足 map 条件的数据----");
-		Map<String, Object> cm = new HashMap<String, Object>();
-		cm.put("test_type", 1);
-		List<User> ul1 = userMapper.selectByMap(cm);
-		for (User anUl1 : ul1) {
-			print(anUl1);
-		}
-
-		System.err.println("\n------------------selectOne----------------------");
-		User userOne = userMapper.selectOne(new User("abc"));
-		print(userOne);
-
-		System.err.println("\n------------------selectCount----------------------");
-		System.err.println("查询 type=1 总记录数：" + userMapper.selectCount(new EntityWrapper<User>(new User(1))));
-		System.err.println("总记录数：" + userMapper.selectCount(null));
-
-		System.err.println("\n------------------selectList-----所有数据----id--DESC--排序----");
-		List<User> ul2 = userMapper.selectList(new EntityWrapper<User>(null, "age,name"));
-		for (User anUl2 : ul2) {
-			print(anUl2);
-		}
-
-		System.err.println("\n------------------list 分页查询 ----查询 testType = 1 的所有数据--id--DESC--排序--------");
-		Page<User> page = new Page<User>(1, 2);
-		EntityWrapper<User> ew = new EntityWrapper<User>(new User(1));
-
-		/*
-		 * 查询字段
-		 */
-		ew.setSqlSelect("age,name");
-
-		/*
-		 * 查询条件，SQL 片段(根据常用的写SQL的方式按顺序添加相关条件即可)
-		 */
-		ew.where("name like {0}", "'%dateBatch%'").and("age={0}", 3).orderBy("age,name", true);
-		List<User> paginList = userMapper.selectPage(page, ew);
-		page.setRecords(paginList);
-		for (int i = 0; i < page.getRecords().size(); i++) {
-			print(page.getRecords().get(i));
-		}
-		System.err.println(" 翻页：" + page.toString());
-
-		System.err.println("\n---------------xml---selectListRow 分页查询，不查询总数（此时可自定义 count 查询）----无查询条件--------------");
-		// TODO 查询总数传 Page 对象即可
-		List<User> rowList = userMapper.selectListRow(new Pagination(0, 2, false));
-		for (User aRowList : rowList) {
-			print(aRowList);
-		}
-
-		/*
-		 * 用户列表
-		 */
-<<<<<<< HEAD
-        System.err.println(" selectList EntityWrapper == null \n");
-        paginList = userMapper.selectList(null);
-        for (User aPaginList : paginList) {
-            print(aPaginList);
-        }
-
-        /*
-         * <p>
-         * 纯 SQL 查询！！！
-         * </p>
-         * <p>
-         * 用法参考：/mybatis-plus/src/test/java/com/baomidou/mybatisplus/test/SqlBuilderTest.java
-         * </p>
-         */
-        SQL sql = new SQL() {{
-            SELECT("a.test_id as id, a.name, a.age");
-            FROM("user a");
-            WHERE("a.test_type=1");
-        }};
-        // SQL 插入
-        System.err.println(" insertSql 执行 SQL \n");
-        rlt = userMapper.insertSql(new SQL(){{
-        	INSERT_INTO("user");
-            VALUES("test_id, name, age, test_type", IdWorker.getId() + ", 'testInsertSql', 5, 1");
-        }}.toString());
-        System.err.println("插入！条数：" + rlt);
-
-        // SQL 查询
-        System.err.println(" selectListSql 执行 SQL \n");
-        List<Map<String, Object>> ul3 = userMapper.selectListSql(sql.toString());
-        for (Map<String, Object> u : ul3) {
-			System.err.println(u);
-=======
-		System.err.println(" selectList EntityWrapper == null \n");
-		paginList = userMapper.selectList(null);
-		for (User aPaginList : paginList) {
-			print(aPaginList);
-		}
-
-		/*
-		 * <p> 纯 SQL 查询！！！ </p> <p>
-		 * 用法参考：/mybatis-plus/src/test/java/com/baomidou
-		 * /mybatisplus/test/SqlBuilderTest.java </p>
-		 */
-		SQL sql = new SQL() {
-			{
-				SELECT("a.test_id as id, a.name, a.age");
-				FROM("user a");
-				WHERE("a.test_type=1");
-			}
-		};
-		// SQL 插入
-		System.err.println(" insertSql 执行 SQL \n");
-		rlt = userMapper.insertSql(new SQL() {
-			{
-				INSERT_INTO("user");
-				VALUES("name, age, test_type", "'testInsertSql', 5, 1");
-			}
-		}.toString());
-		System.err.println("插入！条数：" + rlt);
-
-		// SQL 查询
-		System.err.println(" selectListSql 执行 SQL \n");
-		List<Map<String, Object>> ul3Map = userMapper.selectListSql(sql.toString());
-		for (Map<String, Object> map : ul3Map) {
-			System.out.println(map);
-		}
-
-		// SQL 删除
-		System.err.println(" deleteSql 执行 SQL \n");
-		rlt = userMapper.deleteSql(new SQL() {
-			{
-				DELETE_FROM("user");
-				WHERE("name='testInsertSql'");
-			}
-		}.toString());
-		System.err.println("删除！条数：" + rlt);
-
-		// SQL 更新
-		System.err.println(" updateSql 执行 SQL \n");
-		rlt = userMapper.updateSql(new SQL() {
-			{
-				UPDATE("user");
-				SET("age=6");
-				WHERE("test_type=1");
-			}
-		}.toString());
-		System.err.println("成功更新！条数：" + rlt);
-
-		// SQL 翻页
-		System.err.println(" selectPageSql 执行 SQL \n");
-		Page<User> page3 = new Page<User>(0, 10);
-		List<User> ul3 = userMapper.selectPageSql(page3, sql.toString());
-		for (User u : ul3) {
-			print(u);
->>>>>>> 82a0e6df
-		}
-		System.err.println("翻页结果：" + page3.toString());
-
-		/**
-		 * 自定义方法，删除测试数据
-		 */
-		rlt = userMapper.deleteAll();
-		System.err.println("清空测试数据！ rlt=" + rlt);
-
-<<<<<<< HEAD
-        // SQL 删除
-        System.err.println(" deleteSql 执行 SQL \n");
-        rlt = userMapper.deleteSql(new SQL(){{
-        	DELETE_FROM("user");
-        	WHERE("name='testInsertSql'");
-        }}.toString());
-        System.err.println("删除！条数：" + rlt);
-
-        // SQL 更新
-        System.err.println(" updateSql 执行 SQL \n");
-        rlt = userMapper.updateSql(new SQL(){{
-        	UPDATE("user");
-        	SET("age=6");
-        	WHERE("test_type=1");
-        }}.toString());
-        System.err.println("成功更新！条数：" + rlt);
-
-        // SQL 翻页
-        System.err.println(" selectPageSql 执行 SQL \n");
-        Page<Map<String, Object>> page3 = new Page<Map<String, Object>>(0, 10);
-        List<Map<String, Object>> ml = userMapper.selectPageSql(page3, sql.toString());
-        for (Map<String, Object> map : ml) {
-        	System.err.println("翻页 map 结果：" + map);
-		}
-        System.err.println("翻页结果：" + page3.toString());
-        
-        /**
-         * 自定义方法，删除测试数据
-         */
-        rlt = userMapper.deleteAll();
-        System.err.println("清空测试数据！ rlt=" + rlt);
-
-        /**
-         * 提交
-         */
-        session.commit();
-    }
-
-    /*
-     * 打印测试信息
-     */
-    private static void print(User user) {
-        sleep();
-        if (user != null) {
-            System.out.println("\n user: id=" + user.getId() + ", name=" + user.getName() + ", age=" + user.getAge()
-                    + ", testType=" + user.getTestType());
-        } else {
-            System.out.println("\n user is null.");
-        }
-    }
-
-    /*
-     * 慢点打印
-     */
-    private static void sleep() {
-        try {
-            Thread.sleep(1000);
-        } catch (InterruptedException e) {
-            e.printStackTrace();
-        }
-    }
-=======
-		/**
-		 * 提交
-		 */
-		session.commit();
-	}
-
-	/*
-	 * 打印测试信息
-	 */
-	private static void print(User user) {
-		sleep();
-		if (user != null) {
-			System.out.println("\n user: id=" + user.getId() + ", name=" + user.getName() + ", age=" + user.getAge()
-					+ ", testType=" + user.getTestType());
-		} else {
-			System.out.println("\n user is null.");
-		}
-	}
-
-	/*
-	 * 慢点打印
-	 */
-	private static void sleep() {
-		try {
-			Thread.sleep(1000);
-		} catch (InterruptedException e) {
-			e.printStackTrace();
-		}
-	}
->>>>>>> 82a0e6df
-}
+/**
+ * Copyright (c) 2011-2014, hubin (jobob@qq.com).
+ * <p>
+ * Licensed under the Apache License, Version 2.0 (the "License"); you may not
+ * use this file except in compliance with the License. You may obtain a copy of
+ * the License at
+ * <p>
+ * http://www.apache.org/licenses/LICENSE-2.0
+ * <p>
+ * Unless required by applicable law or agreed to in writing, software
+ * distributed under the License is distributed on an "AS IS" BASIS, WITHOUT
+ * WARRANTIES OR CONDITIONS OF ANY KIND, either express or implied. See the
+ * License for the specific language governing permissions and limitations under
+ * the License.
+ */
+package com.baomidou.mybatisplus.test.mysql;
+
+import java.io.InputStream;
+import java.util.ArrayList;
+import java.util.HashMap;
+import java.util.List;
+import java.util.Map;
+
+import org.apache.ibatis.jdbc.SQL;
+import org.apache.ibatis.session.SqlSession;
+import org.apache.ibatis.session.SqlSessionFactory;
+
+import com.baomidou.mybatisplus.MybatisSessionFactoryBuilder;
+import com.baomidou.mybatisplus.mapper.EntityWrapper;
+import com.baomidou.mybatisplus.plugins.Page;
+import com.baomidou.mybatisplus.plugins.pagination.Pagination;
+import com.baomidou.mybatisplus.test.mysql.entity.Role;
+import com.baomidou.mybatisplus.test.mysql.entity.User;
+import com.baomidou.mybatisplus.toolkit.IdWorker;
+
+/**
+ * <p>
+ * MybatisPlus 测试类
+ * </p>
+ * <p>
+ * 自动提交了事务问题：<br>
+ * http://www.mybatis.org/spring/transactions.html#programmatic<br>
+ * https://github.com/mybatis/spring/issues/39<br>
+ * </p>
+ *
+ * @author hubin sjy
+ * @Date 2016-01-23
+ */
+public class UserMapperTest {
+
+	/**
+	 * RUN 测试
+	 * <p>
+	 * <p>
+	 * MybatisPlus 加载 SQL 顺序：
+	 * </p>
+	 * 1、加载XML中的SQL<br>
+	 * 2、加载sqlProvider中的SQL<br>
+	 * 3、xmlSql 与 sqlProvider不能包含相同的SQL<br>
+	 * <br>
+	 * 调整后的SQL优先级：xmlSql > sqlProvider > crudSql <br>
+	 */
+	public static void main(String[] args) {
+
+		// 加载配置文件
+		InputStream in = UserMapperTest.class.getClassLoader().getResourceAsStream("mysql-config.xml");
+
+		/*
+		 * 此处采用 MybatisSessionFactoryBuilder 构建
+		 * SqlSessionFactory，目的是引入BaseMapper功能
+		 */
+		MybatisSessionFactoryBuilder mf = new MybatisSessionFactoryBuilder();
+
+		/*
+		 * 1、数据库字段驼峰命名不需要任何设置 2、当前演示是驼峰下划线混合命名 3、如下开启，表示数据库字段使用下划线命名，该设置是全局的。
+		 * 开启该设置实体可无 @TableId(value = "test_id") 字段映射
+		 */
+		// mf.setDbColumnUnderline(true);
+
+		/**
+		 * 设置，自定义 SQL 注入器
+		 */
+		mf.setSqlInjector(new MySqlInjector());
+
+		/**
+		 * 设置，自定义 元对象填充器，实现公共字段自动写入
+		 */
+		mf.setMetaObjectHandler(new MyMetaObjectHandler());
+
+		SqlSessionFactory sessionFactory = mf.build(in);
+		SqlSession session = sessionFactory.openSession();
+		UserMapper userMapper = session.getMapper(UserMapper.class);
+		System.err.println(" debug run 查询执行 user 表数据变化！ ");
+		userMapper.deleteAll();
+
+		/**
+		 * sjy 测试@TableField的el属性
+		 */
+		Role role = new Role();
+		role.setId(IdWorker.getId());
+		role.setName("admin");
+
+		User userA = new User();
+		userA.setId(IdWorker.getId());
+		userA.setName("junyu_shi");
+		userA.setAge(1);
+		userA.setDesc("测试一把");
+		userA.setTestType(1);
+		userA.setRole(role);
+
+		int rlt = userMapper.insert(userA);
+		User whereUser = userMapper.selectOne(userA);
+		print(whereUser);
+
+		userA.setAge(18);
+		userMapper.updateById(userA);
+		userMapper.delete(new EntityWrapper<User>(userA));
+		System.err.println("--------- @TableField el() --------- " + rlt);
+
+		/**
+		 * 注解插件测试
+		 */
+		rlt = userMapper.insertInjector(new User(1L, "1", 1, 1));
+		System.err.println("--------- insertInjector --------- " + rlt);
+
+		/**
+		 * ehcache 缓存测试
+		 */
+		User cacheUser = userMapper.selectOne(new User(1L, 1));
+		print(cacheUser);
+		cacheUser = userMapper.selectOne(new User(1L, 1));
+		print(cacheUser);
+
+		/**
+		 * 插入
+		 */
+		long id = IdWorker.getId();
+		rlt = userMapper.insert(new User(id, "abc", 18, 1));
+		System.err.println("\n--------------insert-------" + rlt);
+		sleep();
+
+		rlt = userMapper.insert(new User(18));
+		System.err.println("\n----------测试 name 字段忽略验证----insert-------" + rlt);
+		sleep();
+
+		List<User> ul = new ArrayList<User>();
+
+		/* 手动输入 ID */
+		ul.add(new User(11L, "1", 1, 0));
+		ul.add(new User(12L, "2", 2, 1));
+		ul.add(new User(13L, "3", 3, 1));
+		ul.add(new User(14L, "delname", 4, 0));
+		ul.add(new User(15L, "5", 5, 1));
+		ul.add(new User(16L, "6", 6, 0));
+
+		/* 测试 name test_type 填充 */
+		ul.add(new User(17L, 7));
+		ul.add(new User(18L, 8));
+		ul.add(new User(19L, 9));
+		ul.add(new User(7));
+		ul.add(new User(20L, "deleteByMap", 7, 0));
+
+		/* 使用 ID_WORKER 自动生成 ID */
+		ul.add(new User("8", 8, 1));
+		ul.add(new User("9", 9, 1));
+		rlt = userMapper.insertBatch(ul);
+		System.err.println("\n--------------insertBatch----------------" + rlt + "\n\n");
+
+		/**
+		 * 提交，往下操作在一个事物中！！！
+		 */
+		session.commit();
+
+		/*
+		 * 删除
+		 */
+		rlt = userMapper.deleteById(id);
+		System.err.println("---------deleteById------- delete id=" + id + " ,result=" + rlt + "\n\n");
+		sleep();
+
+		Map<String, Object> columnMap = new HashMap<String, Object>();
+		columnMap.put("name", "deleteByMap");
+		columnMap.put("age", null);
+		rlt = userMapper.deleteByMap(columnMap);
+		System.err.println("---------deleteByMap------- result=" + rlt + "\n\n");
+		sleep();
+
+		List<Long> il = new ArrayList<Long>();
+		il.add(16L);
+		il.add(17L);
+		rlt = userMapper.deleteBatchIds(il);
+		System.err.println("---------deleteBatchIds------- delete id=" + id + " ,result=" + rlt + "\n\n");
+		sleep();
+
+		rlt = userMapper.delete(new EntityWrapper<User>(new User(14L, "delname")));
+		System.err.println("--------------delete------------------ result=" + rlt + "\n\n");
+		sleep();
+
+		/*
+		 * <p> 修改 </p>
+		 * 
+		 * updateById 是从 BaseMapper 中继承而来的，UserMapper.xml中并没有申明改sql
+		 */
+		rlt = userMapper.updateById(new User(12L, "MybatisPlus"));
+		System.err.println("------------------updateById---------------------- result=" + rlt + "\n\n");
+		sleep();
+
+		rlt = userMapper.updateById(new User(12L, "update all column", 12, 12));
+		System.err.println("------------------updateById---------------------- result=" + rlt + "\n\n");
+		sleep();
+
+		rlt = userMapper.update(new User("55", 55, 5), new EntityWrapper<User>(new User(15L, "5")));
+		System.err.println("------------------update---------------------- result=" + rlt + "\n\n");
+		sleep();
+
+		EntityWrapper<User> ew1 = new EntityWrapper<User>();
+		ew1.addFilter("test_id={0} AND name={1}", 15L, "55");
+		rlt = userMapper.update(new User("00"), ew1);
+		System.err.println("------------------update---------------------- result=" + rlt + "\n\n");
+		sleep();
+
+		/* 无条件选择更新 */
+		// userMapper.update(new User("11"), null);
+
+		List<User> userList = new ArrayList<User>();
+		userList.add(new User(11L, "updateBatchById-1", 1, 1));
+		userList.add(new User(12L, "updateBatchById-2", 2, 1));
+		userList.add(new User(13L, "updateBatchById-3", 3, 1));
+		rlt = userMapper.updateBatchById(userList);
+		System.err.println("------------------updateBatchById---------------------- result=" + rlt + "\n\n");
+		sleep();
+
+		/*
+		 * <p> 查询 </p>
+		 */
+		System.err.println("\n------------------selectById----------------------");
+		User user = userMapper.selectById(12L);
+		print(user);
+
+		System.err.println("\n------------------selectBatchIds----------------------");
+		List<Long> idList = new ArrayList<Long>();
+		idList.add(11L);
+		idList.add(12L);
+		List<User> ul0 = userMapper.selectBatchIds(idList);
+		for (User anUl0 : ul0) {
+			print(anUl0);
+		}
+
+		System.err.println("\n------------------selectByMap-----满足 map 条件的数据----");
+		Map<String, Object> cm = new HashMap<String, Object>();
+		cm.put("test_type", 1);
+		List<User> ul1 = userMapper.selectByMap(cm);
+		for (User anUl1 : ul1) {
+			print(anUl1);
+		}
+
+		System.err.println("\n------------------selectOne----------------------");
+		User userOne = userMapper.selectOne(new User("abc"));
+		print(userOne);
+
+		System.err.println("\n------------------selectCount----------------------");
+		System.err.println("查询 type=1 总记录数：" + userMapper.selectCount(new EntityWrapper<User>(new User(1))));
+		System.err.println("总记录数：" + userMapper.selectCount(null));
+
+		System.err.println("\n------------------selectList-----所有数据----id--DESC--排序----");
+		List<User> ul2 = userMapper.selectList(new EntityWrapper<User>(null, "age,name"));
+		for (User anUl2 : ul2) {
+			print(anUl2);
+		}
+
+		System.err.println("\n------------------list 分页查询 ----查询 testType = 1 的所有数据--id--DESC--排序--------");
+		Page<User> page = new Page<User>(1, 2);
+		EntityWrapper<User> ew = new EntityWrapper<User>(new User(1));
+
+		/*
+		 * 查询字段
+		 */
+		ew.setSqlSelect("age,name");
+
+		/*
+		 * 查询条件，SQL 片段(根据常用的写SQL的方式按顺序添加相关条件即可)
+		 */
+		ew.where("name like {0}", "'%dateBatch%'").and("age={0}", 3).orderBy("age,name", true);
+		List<User> paginList = userMapper.selectPage(page, ew);
+		page.setRecords(paginList);
+		for (int i = 0; i < page.getRecords().size(); i++) {
+			print(page.getRecords().get(i));
+		}
+		System.err.println(" 翻页：" + page.toString());
+
+		System.err.println("\n---------------xml---selectListRow 分页查询，不查询总数（此时可自定义 count 查询）----无查询条件--------------");
+		// TODO 查询总数传 Page 对象即可
+		List<User> rowList = userMapper.selectListRow(new Pagination(0, 2, false));
+		for (User aRowList : rowList) {
+			print(aRowList);
+		}
+
+		/*
+		 * 用户列表
+		 */
+        System.err.println(" selectList EntityWrapper == null \n");
+        paginList = userMapper.selectList(null);
+        for (User aPaginList : paginList) {
+            print(aPaginList);
+        }
+
+        /*
+         * <p>
+         * 纯 SQL 查询！！！
+         * </p>
+         * <p>
+         * 用法参考：/mybatis-plus/src/test/java/com/baomidou/mybatisplus/test/SqlBuilderTest.java
+         * </p>
+         */
+        SQL sql = new SQL() {{
+            SELECT("a.test_id as id, a.name, a.age");
+            FROM("user a");
+            WHERE("a.test_type=1");
+        }};
+        // SQL 插入
+        System.err.println(" insertSql 执行 SQL \n");
+        rlt = userMapper.insertSql(new SQL(){{
+        	INSERT_INTO("user");
+            VALUES("test_id, name, age, test_type", IdWorker.getId() + ", 'testInsertSql', 5, 1");
+        }}.toString());
+        System.err.println("插入！条数：" + rlt);
+
+        // SQL 查询
+        System.err.println(" selectListSql 执行 SQL \n");
+        List<Map<String, Object>> ul3 = userMapper.selectListSql(sql.toString());
+        for (Map<String, Object> u : ul3) {
+			System.err.println(u);
+		}
+
+        // SQL 翻页
+        System.err.println(" selectPageSql 执行 SQL \n");
+        Page<Map<String, Object>> page3 = new Page<Map<String, Object>>(0, 10);
+        List<Map<String, Object>> ml = userMapper.selectPageSql(page3, sql.toString());
+        for (Map<String, Object> map : ml) {
+        	System.err.println("翻页 map 结果：" + map);
+		}
+        System.err.println("翻页结果：" + page3.toString());
+        
+        /**
+         * 自定义方法，删除测试数据
+         */
+        rlt = userMapper.deleteAll();
+        System.err.println("清空测试数据！ rlt=" + rlt);
+
+		// SQL 删除
+		System.err.println(" deleteSql 执行 SQL \n");
+		rlt = userMapper.deleteSql(new SQL() {
+			{
+				DELETE_FROM("user");
+				WHERE("name='testInsertSql'");
+			}
+		}.toString());
+		System.err.println("删除！条数：" + rlt);
+
+		// SQL 更新
+		System.err.println(" updateSql 执行 SQL \n");
+		rlt = userMapper.updateSql(new SQL() {
+			{
+				UPDATE("user");
+				SET("age=6");
+				WHERE("test_type=1");
+			}
+		}.toString());
+		System.err.println("成功更新！条数：" + rlt);
+
+		/**
+		 * 自定义方法，删除测试数据
+		 */
+		rlt = userMapper.deleteAll();
+		System.err.println("清空测试数据！ rlt=" + rlt);
+
+		/**
+		 * 提交
+		 */
+		session.commit();
+	}
+
+	/*
+	 * 打印测试信息
+	 */
+	private static void print(User user) {
+		sleep();
+		if (user != null) {
+			System.out.println("\n user: id=" + user.getId() + ", name=" + user.getName() + ", age=" + user.getAge()
+					+ ", testType=" + user.getTestType());
+		} else {
+			System.out.println("\n user is null.");
+		}
+	}
+
+	/*
+	 * 慢点打印
+	 */
+	private static void sleep() {
+		try {
+			Thread.sleep(1000);
+		} catch (InterruptedException e) {
+			e.printStackTrace();
+		}
+	}
+}