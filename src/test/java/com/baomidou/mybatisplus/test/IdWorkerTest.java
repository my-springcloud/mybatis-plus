--- conflicted
+++ resolved
@@ -26,6 +26,7 @@
 import java.util.concurrent.Future;
 
 import org.junit.Assert;
+import org.junit.Test;
 
 import com.baomidou.mybatisplus.test.plugins.RandomUtils;
 import com.baomidou.mybatisplus.toolkit.IdWorker;
@@ -40,23 +41,7 @@
  */
 public class IdWorkerTest {
 
-    public static void main(String[] args) throws Exception {
-<<<<<<< HEAD
-        IdWorkerTest iwt = new IdWorkerTest();
-        iwt.test();
-        iwt.test1();
-        iwt.test2();
-    }
-
-=======
-        IdWorkerTest test = new IdWorkerTest();
-        test.test();
-        test.test1();
-        test.test2();
-    }
-
-    //@Test
->>>>>>> 070707a1
+    @Test
     public void test() throws Exception {
         int count = 1000;
         System.err.println("共有" + count + "个数参与测试");
@@ -98,10 +83,7 @@
         System.err.println("偶数:" + even);
     }
 
-<<<<<<< HEAD
-=======
-    //@Test
->>>>>>> 070707a1
+    @Test
     public void test1() throws Exception {
         // 毫秒内并发
         for (int i = 0; i < 1000; i++) {
@@ -110,10 +92,7 @@
     }
 
 
-<<<<<<< HEAD
-=======
-    //@Test
->>>>>>> 070707a1
+    @Test
     public void test2() throws Exception {
         // 随机尾数
         for (int i = 0; i < 1000; i++) {
